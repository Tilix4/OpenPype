import tempfile
import os
import pyblish.api

ValidatePipelineOrder = pyblish.api.ValidatorOrder + 0.05
ValidateContentsOrder = pyblish.api.ValidatorOrder + 0.1
ValidateSceneOrder = pyblish.api.ValidatorOrder + 0.2
ValidateMeshOrder = pyblish.api.ValidatorOrder + 0.3


class ContextPlugin(pyblish.api.ContextPlugin):
    def process(cls, *args, **kwargs):
        super(ContextPlugin, cls).process(cls, *args, **kwargs)


class InstancePlugin(pyblish.api.InstancePlugin):
    def process(cls, *args, **kwargs):
        super(InstancePlugin, cls).process(cls, *args, **kwargs)


<<<<<<< HEAD
class Integrator(InstancePlugin):
    """Integrator base class.

    Wraps pyblish instance plugin. Targets set to "local" which means all
    integrators should run on "local" publishes, by default.
    "remote" targets could be used for integrators that should run externally.
    """
    targets = ["local"]


=======
>>>>>>> 93960da1
class Extractor(InstancePlugin):
    """Extractor base class.

    The extractor base class implements a "staging_dir" function used to
    generate a temporary directory for an instance to extract to.

    This temporary directory is generated through `tempfile.mkdtemp()`

    """

    order = 2.0

    def staging_dir(self, instance):
        """Provide a temporary directory in which to store extracted files

        Upon calling this method the staging directory is stored inside
        the instance.data['stagingDir']
        """
        staging_dir = instance.data.get('stagingDir', None)

        if not staging_dir:
            staging_dir = os.path.normpath(
                tempfile.mkdtemp(prefix="pyblish_tmp_")
            )
            instance.data['stagingDir'] = staging_dir

        return staging_dir


def contextplugin_should_run(plugin, context):
    """Return whether the ContextPlugin should run on the given context.

    This is a helper function to work around a bug pyblish-base#250
    Whenever a ContextPlugin sets specific families it will still trigger even
    when no instances are present that have those families.

    This actually checks it correctly and returns whether it should run.

    """
    required = set(plugin.families)

    # When no filter always run
    if "*" in required:
        return True

    for instance in context:

        # Ignore inactive instances
        if (not instance.data.get("publish", True) or
                not instance.data.get("active", True)):
            continue

        families = instance.data.get("families", [])
        if any(f in required for f in families):
            return True

        family = instance.data.get("family")
        if family and family in required:
            return True

    return False


class ValidationException(Exception):
    pass<|MERGE_RESOLUTION|>--- conflicted
+++ resolved
@@ -18,19 +18,6 @@
         super(InstancePlugin, cls).process(cls, *args, **kwargs)
 
 
-<<<<<<< HEAD
-class Integrator(InstancePlugin):
-    """Integrator base class.
-
-    Wraps pyblish instance plugin. Targets set to "local" which means all
-    integrators should run on "local" publishes, by default.
-    "remote" targets could be used for integrators that should run externally.
-    """
-    targets = ["local"]
-
-
-=======
->>>>>>> 93960da1
 class Extractor(InstancePlugin):
     """Extractor base class.
 
