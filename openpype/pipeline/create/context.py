--- conflicted
+++ resolved
@@ -24,11 +24,8 @@
     Creator,
     AutoCreator,
     discover_creator_plugins,
-<<<<<<< HEAD
     discover_convertor_plugins,
-=======
     CreatorError,
->>>>>>> 7463a43d
 )
 
 UpdateData = collections.namedtuple("UpdateData", ["instance", "changes"])
