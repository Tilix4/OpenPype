--- conflicted
+++ resolved
@@ -2,6 +2,7 @@
 """Library of functions useful for 3dsmax pipeline."""
 import os
 import contextlib
+import logging
 import json
 from typing import Any, Dict, Union
 
@@ -13,6 +14,7 @@
 from pymxs import runtime as rt
 
 JSON_PREFIX = "JSON::"
+log = logging.getLogger("openpype.hosts.max")
 
 
 class Context:
@@ -28,7 +30,6 @@
     """Acquire Max's main window"""
     from qtpy import QtWidgets
     if Context.main_window is None:
-
         top_widgets = QtWidgets.QApplication.topLevelWidgets()
         name = "QmaxApplicationWindow"
         for widget in top_widgets:
@@ -344,7 +345,6 @@
     return rt.animationRange
 
 
-<<<<<<< HEAD
 def reset_colorspace():
     """OCIO Configuration
     Supports in 3dsMax 2024+
@@ -377,6 +377,9 @@
 
 def check_colorspace():
     parent = get_main_window()
+    if parent is None:
+        log.info("Skipping outdated pop-up "
+                 "because Max main window can't be found.")
     if int(get_max_version()) >= 2024:
         color_mgr = rt.ColorPipelineMgr
         if color_mgr.Mode != rt.Name("OCIO_Custom"):
@@ -388,7 +391,8 @@
             dialog.widgets["button"].setText("Fix")
             dialog.on_clicked.connect(reset_colorspace)
             dialog.show()
-=======
+
+
 def unique_namespace(namespace, format="%02d",
                      prefix="", suffix="", con_suffix="CON"):
     """Return unique namespace
@@ -481,5 +485,4 @@
         transform_set[name] = node.pos
         name = f"{node.name}.scale"
         transform_set[name] = node.scale
-    return transform_set
->>>>>>> 2ec392cf
+    return transform_set