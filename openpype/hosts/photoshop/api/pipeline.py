import os
<<<<<<< HEAD
from Qt import QtWidgets
=======
from qtpy import QtWidgets

>>>>>>> 0af6df04
import pyblish.api

from openpype.lib import register_event_callback, Logger
from openpype.pipeline import (
    legacy_io,
    register_loader_plugin_path,
    register_creator_plugin_path,
    deregister_loader_plugin_path,
    deregister_creator_plugin_path,
    AVALON_CONTAINER_ID,
)

from openpype.host import (
    HostBase,
    IWorkfileHost,
    ILoadHost,
    IPublishHost
)

from openpype.pipeline.load import any_outdated_containers
from openpype.hosts.photoshop import PHOTOSHOP_HOST_DIR

from . import lib

log = Logger.get_logger(__name__)

PLUGINS_DIR = os.path.join(PHOTOSHOP_HOST_DIR, "plugins")
PUBLISH_PATH = os.path.join(PLUGINS_DIR, "publish")
LOAD_PATH = os.path.join(PLUGINS_DIR, "load")
CREATE_PATH = os.path.join(PLUGINS_DIR, "create")
INVENTORY_PATH = os.path.join(PLUGINS_DIR, "inventory")


class PhotoshopHost(HostBase, IWorkfileHost, ILoadHost, IPublishHost):
    name = "photoshop"

    def install(self):
        """Install Photoshop-specific functionality needed for integration.

        This function is called automatically on calling
        `api.install(photoshop)`.
        """
        log.info("Installing OpenPype Photoshop...")
        pyblish.api.register_host("photoshop")

        pyblish.api.register_plugin_path(PUBLISH_PATH)
        register_loader_plugin_path(LOAD_PATH)
        register_creator_plugin_path(CREATE_PATH)
        log.info(PUBLISH_PATH)

        pyblish.api.register_callback(
            "instanceToggled", on_pyblish_instance_toggled
        )

        register_event_callback("application.launched", on_application_launch)

    def current_file(self):
        try:
            full_name = lib.stub().get_active_document_full_name()
            if full_name and full_name != "null":
                return os.path.normpath(full_name).replace("\\", "/")
        except Exception:
            pass

        return None

    def work_root(self, session):
        return os.path.normpath(session["AVALON_WORKDIR"]).replace("\\", "/")

    def open_workfile(self, filepath):
        lib.stub().open(filepath)

        return True

    def save_workfile(self, filepath=None):
        _, ext = os.path.splitext(filepath)
        lib.stub().saveAs(filepath, ext[1:], True)

    def get_current_workfile(self):
        return self.current_file()

    def workfile_has_unsaved_changes(self):
        if self.current_file():
            return not lib.stub().is_saved()

        return False

    def get_workfile_extensions(self):
        return [".psd", ".psb"]

    def get_containers(self):
        return ls()

    def get_context_data(self):
        """Get stored values for context (validation enable/disable etc)"""
        meta = _get_stub().get_layers_metadata()
        for item in meta:
            if item.get("id") == "publish_context":
                item.pop("id")
                return item

        return {}

    def update_context_data(self, data, changes):
        """Store value needed for context"""
        item = data
        item["id"] = "publish_context"
        _get_stub().imprint(item["id"], item)

    def get_context_title(self):
        """Returns title for Creator window"""

        project_name = legacy_io.Session["AVALON_PROJECT"]
        asset_name = legacy_io.Session["AVALON_ASSET"]
        task_name = legacy_io.Session["AVALON_TASK"]
        return "{}/{}/{}".format(project_name, asset_name, task_name)

    def list_instances(self):
        """List all created instances to publish from current workfile.

        Pulls from File > File Info

        Returns:
            (list) of dictionaries matching instances format
        """
        stub = _get_stub()

        if not stub:
            return []

        instances = []
        layers_meta = stub.get_layers_metadata()
        if layers_meta:
            for instance in layers_meta:
                if instance.get("id") == "pyblish.avalon.instance":
                    instances.append(instance)

        return instances

    def remove_instance(self, instance):
        """Remove instance from current workfile metadata.

        Updates metadata of current file in File > File Info and removes
        icon highlight on group layer.

        Args:
            instance (dict): instance representation from subsetmanager model
        """
        stub = _get_stub()

        if not stub:
            return

        inst_id = instance.get("instance_id") or instance.get("uuid")  # legacy
        if not inst_id:
            log.warning("No instance identifier for {}".format(instance))
            return

        stub.remove_instance(inst_id)

        if instance.get("members"):
            item = stub.get_layer(instance["members"][0])
            if item:
                stub.rename_layer(item.id,
                                  item.name.replace(stub.PUBLISH_ICON, ''))


def check_inventory():
    if not any_outdated_containers():
        return

    # Warn about outdated containers.
    _app = QtWidgets.QApplication.instance()
    if not _app:
        print("Starting new QApplication..")
        _app = QtWidgets.QApplication([])

    message_box = QtWidgets.QMessageBox()
    message_box.setIcon(QtWidgets.QMessageBox.Warning)
    msg = "There are outdated containers in the scene."
    message_box.setText(msg)
    message_box.exec_()


def on_application_launch():
    check_inventory()


def on_pyblish_instance_toggled(instance, old_value, new_value):
    """Toggle layer visibility on instance toggles."""
    instance[0].Visible = new_value


def ls():
    """Yields containers from active Photoshop document

    This is the host-equivalent of api.ls(), but instead of listing
    assets on disk, it lists assets already loaded in Photoshop; once loaded
    they are called 'containers'

    Yields:
        dict: container

    """
    try:
        stub = lib.stub()  # only after Photoshop is up
    except lib.ConnectionNotEstablishedYet:
        print("Not connected yet, ignoring")
        return

    if not stub.get_active_document_name():
        return

    layers_meta = stub.get_layers_metadata()  # minimalize calls to PS
    for layer in stub.get_layers():
        data = stub.read(layer, layers_meta)

        # Skip non-tagged layers.
        if not data:
            continue

        # Filter to only containers.
        if "container" not in data["id"]:
            continue

        # Append transient data
        data["objectName"] = layer.name.replace(stub.LOADED_ICON, '')
        data["layer"] = layer

        yield data


def _get_stub():
    """Handle pulling stub from PS to run operations on host

    Returns:
        (PhotoshopServerStub) or None
    """
    try:
        stub = lib.stub()  # only after Photoshop is up
    except lib.ConnectionNotEstablishedYet:
        print("Not connected yet, ignoring")
        return

    if not stub.get_active_document_name():
        return

    return stub


def containerise(
    name, namespace, layer, context, loader=None, suffix="_CON"
):
    """Imprint layer with metadata

    Containerisation enables a tracking of version, author and origin
    for loaded assets.

    Arguments:
        name (str): Name of resulting assembly
        namespace (str): Namespace under which to host container
        layer (PSItem): Layer to containerise
        context (dict): Asset information
        loader (str, optional): Name of loader used to produce this container.
        suffix (str, optional): Suffix of container, defaults to `_CON`.

    Returns:
        container (str): Name of container assembly
    """
    layer.name = name + suffix

    data = {
        "schema": "openpype:container-2.0",
        "id": AVALON_CONTAINER_ID,
        "name": name,
        "namespace": namespace,
        "loader": str(loader),
        "representation": str(context["representation"]["_id"]),
        "members": [str(layer.id)]
    }
    stub = lib.stub()
    stub.imprint(layer.id, data)

    return layer


def cache_and_get_instances(creator):
    """Cache instances in shared data.

    Storing all instances as a list as legacy instances might be still present.
    Args:
        creator (Creator): Plugin which would like to get instances from host.
    Returns:
        List[]: list of all instances stored in metadata
    """
    shared_key = "openpype.photoshop.instances"
    if shared_key not in creator.collection_shared_data:
        creator.collection_shared_data[shared_key] = \
            creator.host.list_instances()
    return creator.collection_shared_data[shared_key]<|MERGE_RESOLUTION|>--- conflicted
+++ resolved
@@ -1,10 +1,7 @@
 import os
-<<<<<<< HEAD
-from Qt import QtWidgets
-=======
+
 from qtpy import QtWidgets
 
->>>>>>> 0af6df04
 import pyblish.api
 
 from openpype.lib import register_event_callback, Logger
