--- conflicted
+++ resolved
@@ -27,11 +27,7 @@
     color_tag = "COLOR_04"
 
     @staticmethod
-<<<<<<< HEAD
-    def _process(libpath, asset_group, *args, **kwargs):
-=======
     def _process(libpath, asset_group):
->>>>>>> 88c91da2
 
         current_objects = set(bpy.data.objects)
 
