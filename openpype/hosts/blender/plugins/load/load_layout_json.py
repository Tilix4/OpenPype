--- conflicted
+++ resolved
@@ -42,11 +42,7 @@
 
         return None
 
-<<<<<<< HEAD
-    def _process(self, libpath, asset_group, context=None, **kwargs):
-=======
     def _process(self, libpath, asset_group, context=None):
->>>>>>> 88c91da2
         plugin.deselect_all()
 
         with open(libpath, "r") as fp:
