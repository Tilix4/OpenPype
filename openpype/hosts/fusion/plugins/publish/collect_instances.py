--- conflicted
+++ resolved
@@ -53,11 +53,8 @@
                                                       end=int(end))
             instance.data.update({
                 "label": label,
-<<<<<<< HEAD
+                # todo: Allow custom frame range per instance
                 "task": context.data["task"],
-=======
-                # todo: Allow custom frame range per instance
->>>>>>> eed65758
                 "frameStart": context.data["frameStart"],
                 "frameEnd": context.data["frameEnd"],
                 "frameStartHandle": context.data["frameStartHandle"],
