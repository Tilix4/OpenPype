import os
import copy

import pyblish.api
from openpype.pipeline import publish
from openpype.hosts.fusion.api import comp_lock_and_undo_chunk


class Fusionlocal(pyblish.api.InstancePlugin,
                  publish.ColormanagedPyblishPluginMixin):
    """Render the current Fusion composition locally.

    Extract the result of savers by starting a comp render
    This will run the local render of Fusion.

    """

    order = pyblish.api.ExtractorOrder - 0.1
    label = "Render Local"
    hosts = ["fusion"]
    families = ["render.local"]

    def process(self, instance):
        context = instance.context

        # Start render
        self.render_once(context)

        # Log render status
        self.log.info(
            "Rendered '{nm}' for asset '{ast}' under the task '{tsk}'".format(
                nm=instance.data["name"],
                ast=instance.data["asset"],
                tsk=instance.data["task"],
            )
        )

        frame_start = context.data["frameStartHandle"]
        frame_end = context.data["frameEndHandle"]
        path = instance.data["path"]
        output_dir = instance.data["outputDir"]

        basename = os.path.basename(path)
        head, ext = os.path.splitext(basename)
        files = [
            f"{head}{str(frame).zfill(4)}{ext}"
            for frame in range(frame_start, frame_end + 1)
        ]
        repre = {
            "name": ext[1:],
            "ext": ext[1:],
            "frameStart": f"%0{len(str(frame_end))}d" % frame_start,
            "files": files,
            "stagingDir": output_dir,
        }

        self.set_representation_colorspace(
            representation=repre,
            context=context,
        )

        if "representations" not in instance.data:
            instance.data["representations"] = []
        instance.data["representations"].append(repre)

        # review representation
<<<<<<< HEAD
        if instance.data.get("review", False):
            repre["tags"] = ["review", "ftrackreview"]
=======
        repre_preview = copy.deepcopy(repre)
        repre_preview["name"] = repre_preview["ext"] = "mp4"
        repre_preview["tags"] = ["review", "ftrackreview", "delete"]
        instance.data["representations"].append(repre_preview)
>>>>>>> c42b3b9d

    def render_once(self, context):
        """Render context comp only once, even with more render instances"""

        # This plug-in assumes all render nodes get rendered at the same time
        # to speed up the rendering. The check below makes sure that we only
        # execute the rendering once and not for each instance.
        key = f"__hasRun{self.__class__.__name__}"
        if key not in context.data:
            # We initialize as false to indicate it wasn't successful yet
            # so we can keep track of whether Fusion succeeded
            context.data[key] = False

            current_comp = context.data["currentComp"]
            frame_start = context.data["frameStartHandle"]
            frame_end = context.data["frameEndHandle"]

            self.log.info("Starting Fusion render")
            self.log.info(f"Start frame: {frame_start}")
            self.log.info(f"End frame: {frame_end}")

            with comp_lock_and_undo_chunk(current_comp):
                result = current_comp.Render(
                    {
                        "Start": frame_start,
                        "End": frame_end,
                        "Wait": True,
                    }
                )

            context.data[key] = bool(result)

        if context.data[key] is False:
            raise RuntimeError("Comp render failed")<|MERGE_RESOLUTION|>--- conflicted
+++ resolved
@@ -1,6 +1,4 @@
 import os
-import copy
-
 import pyblish.api
 from openpype.pipeline import publish
 from openpype.hosts.fusion.api import comp_lock_and_undo_chunk
@@ -64,15 +62,8 @@
         instance.data["representations"].append(repre)
 
         # review representation
-<<<<<<< HEAD
         if instance.data.get("review", False):
             repre["tags"] = ["review", "ftrackreview"]
-=======
-        repre_preview = copy.deepcopy(repre)
-        repre_preview["name"] = repre_preview["ext"] = "mp4"
-        repre_preview["tags"] = ["review", "ftrackreview", "delete"]
-        instance.data["representations"].append(repre_preview)
->>>>>>> c42b3b9d
 
     def render_once(self, context):
         """Render context comp only once, even with more render instances"""
