import os
import re
import subprocess
import json
import copy
import tempfile
import platform
import shutil

import clique
import six
import pyblish

import openpype
import openpype.api
from openpype.lib import (
    get_pype_execute_args,
    should_decompress,
    get_decompress_dir,
    decompress,
    CREATE_NO_WINDOW
)


class ExtractBurnin(openpype.api.Extractor):
    """
    Extractor to create video with pre-defined burnins from
    existing extracted video representation.

    It will work only on represenations having `burnin = True` or
    `tags` including `burnin`
    """

    label = "Extract burnins"
    order = pyblish.api.ExtractorOrder + 0.03
    families = ["review", "burnin"]
    hosts = [
        "nuke",
        "maya",
        "shell",
        "hiero",
        "premiere",
        "standalonepublisher",
        "harmony",
        "fusion",
        "aftereffects",
        "tvpaint",
<<<<<<< HEAD
        "webpublisher"
=======
        "aftereffects"
>>>>>>> 725c0265
        # "resolve"
    ]
    optional = True

    positions = [
        "top_left", "top_centered", "top_right",
        "bottom_right", "bottom_centered", "bottom_left"
    ]
    # Default options for burnins for cases that are not set in presets.
    default_options = {
        "font_size": 42,
        "font_color": [255, 255, 255, 255],
        "bg_color": [0, 0, 0, 127],
        "bg_padding": 5,
        "x_offset": 5,
        "y_offset": 5
    }

    # Preset attributes
    profiles = None
    options = None

    def process(self, instance):
        # ffmpeg doesn't support multipart exrs
        if instance.data.get("multipartExr") is True:
            instance_label = (
                getattr(instance, "label", None)
                or instance.data.get("label")
                or instance.data.get("name")
            )
            self.log.info((
                "Instance \"{}\" contain \"multipartExr\". Skipped."
            ).format(instance_label))
            return

        # QUESTION what is this for and should we raise an exception?
        if "representations" not in instance.data:
            raise RuntimeError("Burnin needs already created mov to work on.")

        self.main_process(instance)

        # Remove any representations tagged for deletion.
        # QUESTION Is possible to have representation with "delete" tag?
        for repre in tuple(instance.data["representations"]):
            if all(x in repre.get("tags", []) for x in ['delete', 'burnin']):
                self.log.debug("Removing representation: {}".format(repre))
                instance.data["representations"].remove(repre)

    def main_process(self, instance):
        # TODO get these data from context
        host_name = os.environ["AVALON_APP"]
        task_name = os.environ["AVALON_TASK"]
        family = self.main_family_from_instance(instance)

        # Find profile most matching current host, task and instance family
        profile = self.find_matching_profile(host_name, task_name, family)
        if not profile:
            self.log.info((
                "Skipped instance. None of profiles in presets are for"
                " Host: \"{}\" | Family: \"{}\" | Task \"{}\""
            ).format(host_name, family, task_name))
            return

        # Pre-filter burnin definitions by instance families
        burnin_defs = self.filter_burnins_defs(profile, instance)
        if not burnin_defs:
            self.log.info((
                "Skipped instance. Burnin definitions are not set for profile"
                " Host: \"{}\" | Family: \"{}\" | Task \"{}\" | Profile \"{}\""
            ).format(host_name, family, task_name, profile))
            return

        burnin_options = self._get_burnin_options()

        # Prepare basic data for processing
        _burnin_data, _temp_data = self.prepare_basic_data(instance)

        anatomy = instance.context.data["anatomy"]
        scriptpath = self.burnin_script_path()
        # Executable args that will execute the script
        # [pype executable, *pype script, "run"]
        executable_args = get_pype_execute_args("run", scriptpath)

        for idx, repre in enumerate(tuple(instance.data["representations"])):
            self.log.debug("repre ({}): `{}`".format(idx + 1, repre["name"]))
            if not self.repres_is_valid(repre):
                continue

            # Filter output definition by representation tags (optional)
            repre_burnin_defs = self.filter_burnins_by_tags(
                burnin_defs, repre["tags"]
            )
            if not repre_burnin_defs:
                self.log.info((
                    "Skipped representation. All burnin definitions from"
                    " selected profile does not match to representation's"
                    " tags. \"{}\""
                ).format(str(repre["tags"])))
                continue

            # Create copy of `_burnin_data` and `_temp_data` for repre.
            burnin_data = copy.deepcopy(_burnin_data)
            temp_data = copy.deepcopy(_temp_data)

            # Prepare representation based data.
            self.prepare_repre_data(instance, repre, burnin_data, temp_data)

            # Add anatomy keys to burnin_data.
            filled_anatomy = anatomy.format_all(burnin_data)
            burnin_data["anatomy"] = filled_anatomy.get_solved()

            # Add source camera name to burnin data
            camera_name = repre.get("camera_name")
            if camera_name:
                burnin_data["camera_name"] = camera_name

            first_output = True

            files_to_delete = []
            for filename_suffix, burnin_def in repre_burnin_defs.items():
                new_repre = copy.deepcopy(repre)

                # Keep "ftrackreview" tag only on first output
                if first_output:
                    first_output = False
                elif "ftrackreview" in new_repre["tags"]:
                    new_repre["tags"].remove("ftrackreview")

                burnin_values = {}
                for key in self.positions:
                    value = burnin_def.get(key)
                    if value:
                        burnin_values[key] = value

                # Remove "delete" tag from new representation
                if "delete" in new_repre["tags"]:
                    new_repre["tags"].remove("delete")

                if len(repre_burnin_defs.keys()) > 1:
                    # Update name and outputName to be
                    # able have multiple outputs in case of more burnin presets
                    # Join previous "outputName" with filename suffix
                    new_name = "_".join(
                        [new_repre["outputName"], filename_suffix]
                    )
                    new_repre["name"] = new_name
                    new_repre["outputName"] = new_name

                # Prepare paths and files for process.
                self.input_output_paths(new_repre, temp_data, filename_suffix)

                decompressed_dir = ''
                full_input_path = temp_data["full_input_path"]
                do_decompress = should_decompress(full_input_path)
                if do_decompress:
                    decompressed_dir = get_decompress_dir()

                    decompress(
                        decompressed_dir,
                        full_input_path,
                        temp_data["frame_start"],
                        temp_data["frame_end"],
                        self.log
                    )

                    # input path changed, 'decompressed' added
                    input_file = os.path.basename(full_input_path)
                    temp_data["full_input_path"] = os.path.join(
                        decompressed_dir,
                        input_file)

                # Data for burnin script
                script_data = {
                    "input": temp_data["full_input_path"],
                    "output": temp_data["full_output_path"],
                    "burnin_data": burnin_data,
                    "options": copy.deepcopy(burnin_options),
                    "values": burnin_values,
                    "full_input_path": temp_data["full_input_paths"][0],
                    "first_frame": temp_data["first_frame"]
                }

                self.log.debug(
                    "script_data: {}".format(json.dumps(script_data, indent=4))
                )

                # Dump data to string
                dumped_script_data = json.dumps(script_data)

                # Store dumped json to temporary file
                temporary_json_file = tempfile.NamedTemporaryFile(
                    mode="w", suffix=".json", delete=False
                )
                temporary_json_file.write(dumped_script_data)
                temporary_json_file.close()
                temporary_json_filepath = temporary_json_file.name.replace(
                    "\\", "/"
                )

                # Prepare subprocess arguments
                args = list(executable_args)
                args.append(temporary_json_filepath)
                self.log.debug("Executing: {}".format(" ".join(args)))

                # Run burnin script
                process_kwargs = {
                    "logger": self.log,
                    "env": {}
                }
                if platform.system().lower() == "windows":
                    process_kwargs["creationflags"] = CREATE_NO_WINDOW

                openpype.api.run_subprocess(args, **process_kwargs)
                # Remove the temporary json
                os.remove(temporary_json_filepath)

                for filepath in temp_data["full_input_paths"]:
                    filepath = filepath.replace("\\", "/")
                    if filepath not in files_to_delete:
                        files_to_delete.append(filepath)

                # Add new representation to instance
                instance.data["representations"].append(new_repre)

            # Remove source representation
            # NOTE we maybe can keep source representation if necessary
            instance.data["representations"].remove(repre)

            # Delete input files
            for filepath in files_to_delete:
                if os.path.exists(filepath):
                    os.remove(filepath)
                    self.log.debug("Removed: \"{}\"".format(filepath))

            if do_decompress and os.path.exists(decompressed_dir):
                shutil.rmtree(decompressed_dir)

    def _get_burnin_options(self):
        # Prepare burnin options
        burnin_options = copy.deepcopy(self.default_options)
        if self.options:
            for key, value in self.options.items():
                if value is not None:
                    burnin_options[key] = copy.deepcopy(value)

        # Convert colors defined as list of numbers RGBA (0-255)
        # BG Color
        bg_color = burnin_options.get("bg_color")
        if bg_color and isinstance(bg_color, list):
            bg_red, bg_green, bg_blue, bg_alpha = bg_color
            bg_color_hex = "#{0:0>2X}{1:0>2X}{2:0>2X}".format(
                bg_red, bg_green, bg_blue
            )
            bg_color_alpha = float(bg_alpha) / 255
            burnin_options["bg_opacity"] = bg_color_alpha
            burnin_options["bg_color"] = bg_color_hex

        # FG Color
        font_color = burnin_options.get("font_color")
        if font_color and isinstance(font_color, list):
            fg_red, fg_green, fg_blue, fg_alpha = font_color
            fg_color_hex = "#{0:0>2X}{1:0>2X}{2:0>2X}".format(
                fg_red, fg_green, fg_blue
            )
            fg_color_alpha = float(fg_alpha) / 255
            burnin_options["opacity"] = fg_color_alpha
            burnin_options["font_color"] = fg_color_hex

        # Define font filepath
        # - font filepath may be defined in settings
        font_filepath = burnin_options.get("font_filepath")
        if font_filepath and isinstance(font_filepath, dict):
            sys_name = platform.system().lower()
            font_filepath = font_filepath.get(sys_name)

        if font_filepath and isinstance(font_filepath, six.string_types):
            font_filepath = font_filepath.format(**os.environ)
            if not os.path.exists(font_filepath):
                font_filepath = None

        # Use OpenPype default font
        if not font_filepath:
            font_filepath = openpype.api.resources.get_liberation_font_path()

        burnin_options["font"] = font_filepath

        return burnin_options

    def prepare_basic_data(self, instance):
        """Pick data from instance for processing and for burnin strings.

        Args:
            instance (Instance): Currently processed instance.

        Returns:
            tuple: `(burnin_data, temp_data)` - `burnin_data` contain data for
                filling burnin strings. `temp_data` are for repre pre-process
                preparation.
        """
        self.log.debug("Prepring basic data for burnins")
        context = instance.context

        version = instance.data.get("version")
        if version is None:
            version = context.data.get("version")

        frame_start = instance.data.get("frameStart")
        if frame_start is None:
            self.log.warning(
                "Key \"frameStart\" is not set. Setting to \"0\"."
            )
            frame_start = 0
        frame_start = int(frame_start)

        frame_end = instance.data.get("frameEnd")
        if frame_end is None:
            self.log.warning(
                "Key \"frameEnd\" is not set. Setting to \"1\"."
            )
            frame_end = 1
        frame_end = int(frame_end)

        handles = instance.data.get("handles")
        if handles is None:
            handles = context.data.get("handles")
            if handles is None:
                handles = 0

        handle_start = instance.data.get("handleStart")
        if handle_start is None:
            handle_start = context.data.get("handleStart")
            if handle_start is None:
                handle_start = handles

        handle_end = instance.data.get("handleEnd")
        if handle_end is None:
            handle_end = context.data.get("handleEnd")
            if handle_end is None:
                handle_end = handles

        frame_start_handle = frame_start - handle_start
        frame_end_handle = frame_end + handle_end

        burnin_data = copy.deepcopy(instance.data["anatomyData"])

        if "slate.farm" in instance.data["families"]:
            frame_start_handle += 1

        burnin_data.update({
            "version": int(version),
            "comment": context.data.get("comment") or ""
        })

        intent_label = context.data.get("intent") or ""
        if intent_label and isinstance(intent_label, dict):
            value = intent_label.get("value")
            if value:
                intent_label = intent_label["label"]
            else:
                intent_label = ""

        burnin_data["intent"] = intent_label

        temp_data = {
            "frame_start": frame_start,
            "frame_end": frame_end,
            "frame_start_handle": frame_start_handle,
            "frame_end_handle": frame_end_handle
        }

        self.log.debug(
            "Basic burnin_data: {}".format(json.dumps(burnin_data, indent=4))
        )

        return burnin_data, temp_data

    def repres_is_valid(self, repre):
        """Validation if representaion should be processed.

        Args:
            repre (dict): Representation which should be checked.

        Returns:
            bool: False if can't be processed else True.
        """

        if "burnin" not in (repre.get("tags") or []):
            self.log.info((
                "Representation \"{}\" don't have \"burnin\" tag. Skipped."
            ).format(repre["name"]))
            return False
        return True

    def filter_burnins_by_tags(self, burnin_defs, tags):
        """Filter burnin definitions by entered representation tags.

        Burnin definitions without tags filter are marked as valid.

        Args:
            outputs (list): Contain list of burnin definitions from presets.
            tags (list): Tags of processed representation.

        Returns:
            list: Containg all burnin definitions matching entered tags.
        """
        filtered_burnins = {}
        repre_tags_low = set(tag.lower() for tag in tags)
        for filename_suffix, burnin_def in burnin_defs.items():
            valid = True
            tag_filters = burnin_def["filter"]["tags"]
            if tag_filters:
                # Check tag filters
                tag_filters_low = set(tag.lower() for tag in tag_filters)

                valid = bool(repre_tags_low & tag_filters_low)

            if valid:
                filtered_burnins[filename_suffix] = burnin_def

        return filtered_burnins

    def input_output_paths(self, new_repre, temp_data, filename_suffix):
        """Prepare input and output paths for representation.

        Store data to `temp_data` for keys "full_input_path" which is full path
        to source files optionally with sequence formatting,
        "full_output_path" full path to otput with optionally with sequence
        formatting, "full_input_paths" list of all source files which will be
        deleted when burnin script ends, "repre_files" list of output
        filenames.

        Args:
            new_repre (dict): Currently processed new representation.
            temp_data (dict): Temp data of representation process.
            filename_suffix (str): Filename suffix added to inputl filename.

        Returns:
            None: This is processing method.
        """
        # TODO we should find better way to know if input is sequence
        input_filenames = new_repre["files"]
        is_sequence = False
        if isinstance(input_filenames, (tuple, list)):
            if len(input_filenames) > 1:
                is_sequence = True

        # Sequence must have defined first frame
        # - not used if input is not a sequence
        first_frame = None
        if is_sequence:
            collections, _ = clique.assemble(input_filenames)
            if not collections:
                is_sequence = False
            else:
                input_filename = new_repre["sequence_file"]
                collection = collections[0]
                indexes = list(collection.indexes)
                padding = len(str(max(indexes)))
                head = collection.format("{head}")
                tail = collection.format("{tail}")
                output_filename = "{}%{:0>2}d{}{}".format(
                    head, padding, filename_suffix, tail
                )
                repre_files = []
                for idx in indexes:
                    repre_files.append(output_filename % idx)

                first_frame = min(indexes)

        if not is_sequence:
            input_filename = input_filenames
            if isinstance(input_filename, (tuple, list)):
                input_filename = input_filename[0]

            filepart_start, ext = os.path.splitext(input_filename)
            dir_path, basename = os.path.split(filepart_start)
            output_filename = basename + filename_suffix + ext
            if dir_path:
                output_filename = os.path.join(dir_path, output_filename)

            repre_files = output_filename

        stagingdir = new_repre["stagingDir"]
        full_input_path = os.path.join(
            os.path.normpath(stagingdir), input_filename
        ).replace("\\", "/")
        full_output_path = os.path.join(
            os.path.normpath(stagingdir), output_filename
        ).replace("\\", "/")

        temp_data["full_input_path"] = full_input_path
        temp_data["full_output_path"] = full_output_path
        temp_data["first_frame"] = first_frame

        new_repre["files"] = repre_files

        self.log.debug("full_input_path: {}".format(full_input_path))
        self.log.debug("full_output_path: {}".format(full_output_path))

        # Prepare full paths to input files and filenames for reprensetation
        full_input_paths = []
        if is_sequence:
            for filename in input_filenames:
                filepath = os.path.join(
                    os.path.normpath(stagingdir), filename
                ).replace("\\", "/")
                full_input_paths.append(filepath)

        else:
            full_input_paths.append(full_input_path)

        temp_data["full_input_paths"] = full_input_paths

    def prepare_repre_data(self, instance, repre, burnin_data, temp_data):
        """Prepare data for representation.

        Args:
            instance (Instance): Currently processed Instance.
            repre (dict): Currently processed representation.
            burnin_data (dict): Copy of basic burnin data based on instance
                data.
            temp_data (dict): Copy of basic temp data
        """
        # Add representation name to burnin data
        burnin_data["representation"] = repre["name"]

        # no handles switch from profile tags
        if "no-handles" in repre["tags"]:
            burnin_frame_start = temp_data["frame_start"]
            burnin_frame_end = temp_data["frame_end"]

        else:
            burnin_frame_start = temp_data["frame_start_handle"]
            burnin_frame_end = temp_data["frame_end_handle"]

        burnin_duration = burnin_frame_end - burnin_frame_start + 1

        burnin_data.update({
            "frame_start": burnin_frame_start,
            "frame_end": burnin_frame_end,
            "duration": burnin_duration,
        })
        temp_data["duration"] = burnin_duration

        # Add values for slate frames
        burnin_slate_frame_start = burnin_frame_start

        # Move frame start by 1 frame when slate is used.
        if (
            "slate" in instance.data["families"]
            and "slate-frame" in repre["tags"]
        ):
            burnin_slate_frame_start -= 1

        self.log.debug("burnin_slate_frame_start: {}".format(
            burnin_slate_frame_start
        ))

        burnin_data.update({
            "slate_frame_start": burnin_slate_frame_start,
            "slate_frame_end": burnin_frame_end,
            "slate_duration": (
                burnin_frame_end - burnin_slate_frame_start + 1
            )
        })

    def find_matching_profile(self, host_name, task_name, family):
        """ Filter profiles by Host name, Task name and main Family.

        Filtering keys are "hosts" (list), "tasks" (list), "families" (list).
        If key is not find or is empty than it's expected to match.

        Args:
            profiles (list): Profiles definition from presets.
            host_name (str): Current running host name.
            task_name (str): Current context task name.
            family (str): Main family of current Instance.

        Returns:
            dict/None: Return most matching profile or None if none of profiles
                match at least one criteria.
        """

        matching_profiles = None
        highest_points = -1
        for profile in self.profiles or tuple():
            profile_points = 0
            profile_value = []

            # Host filtering
            host_names = profile.get("hosts")
            match = self.validate_value_by_regexes(host_name, host_names)
            if match == -1:
                continue
            profile_points += match
            profile_value.append(bool(match))

            # Task filtering
            task_names = profile.get("tasks")
            match = self.validate_value_by_regexes(task_name, task_names)
            if match == -1:
                continue
            profile_points += match
            profile_value.append(bool(match))

            # Family filtering
            families = profile.get("families")
            match = self.validate_value_by_regexes(family, families)
            if match == -1:
                continue
            profile_points += match
            profile_value.append(bool(match))

            if profile_points > highest_points:
                matching_profiles = []
                highest_points = profile_points

            if profile_points == highest_points:
                profile["__value__"] = profile_value
                matching_profiles.append(profile)

        if not matching_profiles:
            return

        if len(matching_profiles) == 1:
            return matching_profiles[0]

        return self.profile_exclusion(matching_profiles)

    def profile_exclusion(self, matching_profiles):
        """Find out most matching profile by host, task and family match.

        Profiles are selectivelly filtered. Each profile should have
        "__value__" key with list of booleans. Each boolean represents
        existence of filter for specific key (host, taks, family).
        Profiles are looped in sequence. In each sequence are split into
        true_list and false_list. For next sequence loop are used profiles in
        true_list if there are any profiles else false_list is used.

        Filtering ends when only one profile left in true_list. Or when all
        existence booleans loops passed, in that case first profile from left
        profiles is returned.

        Args:
            matching_profiles (list): Profiles with same values.

        Returns:
            dict: Most matching profile.
        """
        self.log.info(
            "Search for first most matching profile in match order:"
            " Host name -> Task name -> Family."
        )
        # Filter all profiles with highest points value. First filter profiles
        # with matching host if there are any then filter profiles by task
        # name if there are any and lastly filter by family. Else use first in
        # list.
        idx = 0
        final_profile = None
        while True:
            profiles_true = []
            profiles_false = []
            for profile in matching_profiles:
                value = profile["__value__"]
                # Just use first profile when idx is greater than values.
                if not idx < len(value):
                    final_profile = profile
                    break

                if value[idx]:
                    profiles_true.append(profile)
                else:
                    profiles_false.append(profile)

            if final_profile is not None:
                break

            if profiles_true:
                matching_profiles = profiles_true
            else:
                matching_profiles = profiles_false

            if len(matching_profiles) == 1:
                final_profile = matching_profiles[0]
                break
            idx += 1

        final_profile.pop("__value__")
        return final_profile

    def filter_burnins_defs(self, profile, instance):
        """Filter outputs by their values from settings.

        Output definitions with at least one value are marked as valid.

        Args:
            profile (dict): Profile from presets matching current context.

        Returns:
            list: Containg all valid output definitions.
        """
        filtered_burnin_defs = {}

        burnin_defs = profile.get("burnins")
        if not burnin_defs:
            return filtered_burnin_defs

        families = self.families_from_instance(instance)
        low_families = [family.lower() for family in families]

        for filename_suffix, orig_burnin_def in burnin_defs.items():
            burnin_def = copy.deepcopy(orig_burnin_def)
            def_filter = burnin_def.get("filter", None) or {}
            for key in ("families", "tags"):
                if key not in def_filter:
                    def_filter[key] = []

            families_filters = def_filter["families"]
            if not self.families_filter_validation(
                low_families, families_filters
            ):
                self.log.debug((
                    "Skipped burnin definition \"{}\". Family"
                    " fiters ({}) does not match current instance families: {}"
                ).format(
                    filename_suffix, str(families_filters), str(families)
                ))
                continue

            # Burnin values
            burnin_values = {}
            for key, value in tuple(burnin_def.items()):
                key_low = key.lower()
                if key_low in self.positions and value:
                    burnin_values[key_low] = value

            # Skip processing if burnin values are not set
            if not burnin_values:
                self.log.warning((
                    "Burnin values for Burnin definition \"{}\""
                    " are not filled. Definition will be skipped."
                    " Origin value: {}"
                ).format(filename_suffix, str(orig_burnin_def)))
                continue

            burnin_values["filter"] = def_filter

            filtered_burnin_defs[filename_suffix] = burnin_values

            self.log.debug((
                "Burnin definition \"{}\" passed first filtering."
            ).format(filename_suffix))

        return filtered_burnin_defs

    def families_filter_validation(self, families, output_families_filter):
        """Determine if entered families intersect with families filters.

        All family values are lowered to avoid unexpected results.
        """
        if not output_families_filter:
            return True

        for family_filter in output_families_filter:
            if not family_filter:
                continue

            if not isinstance(family_filter, (list, tuple)):
                if family_filter.lower() not in families:
                    continue
                return True

            valid = True
            for family in family_filter:
                if family.lower() not in families:
                    valid = False
                    break

            if valid:
                return True
        return False

    def compile_list_of_regexes(self, in_list):
        """Convert strings in entered list to compiled regex objects."""
        regexes = []
        if not in_list:
            return regexes

        for item in in_list:
            if not item:
                continue

            try:
                regexes.append(re.compile(item))
            except TypeError:
                self.log.warning((
                    "Invalid type \"{}\" value \"{}\"."
                    " Expected string based object. Skipping."
                ).format(str(type(item)), str(item)))

        return regexes

    def validate_value_by_regexes(self, value, in_list):
        """Validate in any regexe from list match entered value.

        Args:
            in_list (list): List with regexes.
            value (str): String where regexes is checked.

        Returns:
            int: Returns `0` when list is not set or is empty. Returns `1` when
                any regex match value and returns `-1` when none of regexes
                match value entered.
        """
        if not in_list:
            return 0

        output = -1
        regexes = self.compile_list_of_regexes(in_list)
        for regex in regexes:
            if re.match(regex, value):
                output = 1
                break
        return output

    def main_family_from_instance(self, instance):
        """Return main family of entered instance."""
        family = instance.data.get("family")
        if not family:
            family = instance.data["families"][0]
        return family

    def families_from_instance(self, instance):
        """Return all families of entered instance."""
        families = []
        family = instance.data.get("family")
        if family:
            families.append(family)

        for family in (instance.data.get("families") or tuple()):
            if family not in families:
                families.append(family)
        return families

    def burnin_script_path(self):
        """Return path to python script for burnin processing."""
        scriptpath = os.path.normpath(
            os.path.join(
                openpype.PACKAGE_DIR,
                "scripts",
                "otio_burnin.py"
            )
        )

        self.log.debug("scriptpath: {}".format(scriptpath))

        return scriptpath<|MERGE_RESOLUTION|>--- conflicted
+++ resolved
@@ -45,11 +45,8 @@
         "fusion",
         "aftereffects",
         "tvpaint",
-<<<<<<< HEAD
-        "webpublisher"
-=======
+        "webpublisher",
         "aftereffects"
->>>>>>> 725c0265
         # "resolve"
     ]
     optional = True
