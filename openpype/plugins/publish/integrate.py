import os
import logging
import sys
import copy
import clique
import six

from bson.objectid import ObjectId
import pyblish.api

from openpype.client.operations import (
    OperationsSession,
    new_subset_document,
    new_version_doc,
    new_representation_doc,
    prepare_subset_update_data,
    prepare_version_update_data,
    prepare_representation_update_data,
)

from openpype.client import (
    get_representations,
    get_subset_by_name,
    get_version_by_name,
)
from openpype.lib import source_hash
from openpype.lib.file_transaction import FileTransaction
from openpype.pipeline import legacy_io
from openpype.pipeline.publish import (
    KnownPublishError,
    get_publish_template_name,
)

log = logging.getLogger(__name__)


def get_instance_families(instance):
    """Get all families of the instance"""
    # todo: move this to lib?
    family = instance.data.get("family")
    families = []
    if family:
        families.append(family)

    for _family in (instance.data.get("families") or []):
        if _family not in families:
            families.append(_family)

    return families


def get_frame_padded(frame, padding):
    """Return frame number as string with `padding` amount of padded zeros"""
    return "{frame:0{padding}d}".format(padding=padding, frame=frame)


class IntegrateAsset(pyblish.api.InstancePlugin):
    """Register publish in the database and transfer files to destinations.

    Steps:
        1) Register the subset and version
        2) Transfer the representation files to the destination
        3) Register the representation

    Requires:
        instance.data['representations'] - must be a list and each member
        must be a dictionary with following data:
            'files': list of filenames for sequence, string for single file.
                     Only the filename is allowed, without the folder path.
            'stagingDir': "path/to/folder/with/files"
            'name': representation name (usually the same as extension)
            'ext': file extension
        optional data
            "frameStart"
            "frameEnd"
            'fps'
            "data": additional metadata for each representation.
    """

    label = "Integrate Asset"
    order = pyblish.api.IntegratorOrder
    families = ["workfile",
                "pointcache",
                "camera",
                "animation",
                "model",
                "mayaAscii",
                "mayaScene",
                "setdress",
                "layout",
                "ass",
                "vdbcache",
                "scene",
                "vrayproxy",
                "vrayscene_layer",
                "render",
                "prerender",
                "imagesequence",
                "review",
                "rendersetup",
                "rig",
                "plate",
                "look",
                "audio",
                "yetiRig",
                "yeticache",
                "nukenodes",
                "gizmo",
                "source",
                "matchmove",
                "image",
                "assembly",
                "fbx",
                "textures",
                "action",
                "harmony.template",
                "harmony.palette",
                "editorial",
                "background",
                "camerarig",
                "redshiftproxy",
                "effect",
                "xgen",
                "hda",
                "usd",
                "staticMesh",
                "skeletalMesh",
                "mvLook",
                "mvUsd",
                "mvUsdComposition",
                "mvUsdOverride",
                "simpleUnrealTexture",
                "online"
                ]

    default_template_name = "publish"

    # Representation context keys that should always be written to
    # the database even if not used by the destination template
    db_representation_context_keys = [
        "project", "asset", "task", "subset", "version", "representation",
        "family", "hierarchy", "username", "user", "output"
    ]
    skip_host_families = []

    def process(self, instance):
        if self._temp_skip_instance_by_settings(instance):
            return

        # Mark instance as processed for legacy integrator
        instance.data["processedWithNewIntegrator"] = True

        # Instance should be integrated on a farm
        if instance.data.get("farm"):
            self.log.info(
                "Instance is marked to be processed on farm. Skipping")
            return

        filtered_repres = self.filter_representations(instance)
        # Skip instance if there are not representations to integrate
        #   all representations should not be integrated
        if not filtered_repres:
            self.log.warning((
                "Skipping, there are no representations"
                " to integrate for instance {}"
            ).format(instance.data["family"]))
            return

        file_transactions = FileTransaction(log=self.log)
        try:
            self.register(instance, file_transactions, filtered_repres)
        except Exception:
            # clean destination
            # todo: preferably we'd also rollback *any* changes to the database
            file_transactions.rollback()
            self.log.critical("Error when registering", exc_info=True)
            six.reraise(*sys.exc_info())

        # Finalizing can't rollback safely so no use for moving it to
        # the try, except.
        file_transactions.finalize()

    def _temp_skip_instance_by_settings(self, instance):
        """Decide if instance will be processed with new or legacy integrator.

        This is temporary solution until we test all usecases with new (this)
        integrator plugin.
        """

        host_name = instance.context.data["hostName"]
        instance_family = instance.data["family"]
        instance_families = set(instance.data.get("families") or [])

        skip = False
        for item in self.skip_host_families:
            if host_name not in item["host"]:
                continue

            families = set(item["families"])
            if instance_family in families:
                skip = True
                break

            for family in instance_families:
                if family in families:
                    skip = True
                    break

            if skip:
                break

        if skip:
            self.log.debug("Instance is marked to be skipped by settings.")
        return skip

    def filter_representations(self, instance):
        # Prepare repsentations that should be integrated
        repres = instance.data.get("representations")
        # Raise error if instance don't have any representations
        if not repres:
            raise KnownPublishError(
                "Instance {} has no representations to integrate".format(
                    instance.data["family"]
                )
            )

        # Validate type of stored representations
        if not isinstance(repres, (list, tuple)):
            raise TypeError(
                "Instance 'files' must be a list, got: {0} {1}".format(
                    str(type(repres)), str(repres)
                )
            )

        # Filter representations
        filtered_repres = []
        for repre in repres:
            if "delete" in repre.get("tags", []):
                continue
            filtered_repres.append(repre)

        return filtered_repres

    def register(self, instance, file_transactions, filtered_repres):
        project_name = legacy_io.active_project()

        instance_stagingdir = instance.data.get("stagingDir")
        if not instance_stagingdir:
            self.log.info((
                "{0} is missing reference to staging directory."
                " Will try to get it from representation."
            ).format(instance))

        else:
            self.log.debug(
                "Establishing staging directory "
                "@ {0}".format(instance_stagingdir)
            )

        template_name = self.get_template_name(instance)

        op_session = OperationsSession()
        subset = self.prepare_subset(
            instance, op_session, project_name
        )
        version = self.prepare_version(
            instance, op_session, subset, project_name
        )
        instance.data["versionEntity"] = version

        anatomy = instance.context.data["anatomy"]

        # Get existing representations (if any)
        existing_repres_by_name = {
            repre_doc["name"].lower(): repre_doc
            for repre_doc in get_representations(
                project_name,
                version_ids=[version["_id"]],
                fields=["_id", "name"]
            )
        }

        # Prepare all representations
        prepared_representations = []
        for repre in filtered_repres:
            # todo: reduce/simplify what is returned from this function
            prepared = self.prepare_representation(
                repre,
                template_name,
                existing_repres_by_name,
                version,
                instance_stagingdir,
                instance)

            for src, dst in prepared["transfers"]:
<<<<<<< HEAD

                if self._are_paths_same(src, dst):
                    continue

                if not self._is_path_in_project_roots(anatomy.all_root_paths(),
                                                      dst):
=======
                if src == dst:
>>>>>>> 7c16c15e
                    continue

                # todo: add support for hardlink transfers
                file_transactions.add(src, dst)

            prepared_representations.append(prepared)

        # Each instance can also have pre-defined transfers not explicitly
        # part of a representation - like texture resources used by a
        # .ma representation. Those destination paths are pre-defined, etc.
        # todo: should we move or simplify this logic?
        resource_destinations = set()

        file_copy_modes = [
            ("transfers", FileTransaction.MODE_COPY),
            ("hardlinks", FileTransaction.MODE_HARDLINK)
        ]
        for files_type, copy_mode in zip(*file_copy_modes):  # unpack
            for src, dst in instance.data.get(files_type, []):
                if self._are_paths_same(src, dst):
                    continue
                if not self._is_path_in_project_roots(anatomy.all_root_paths(),
                                                      dst):
                    continue
                file_transactions.add(src, dst, mode=copy_mode)
                resource_destinations.add(os.path.abspath(dst))

        # Bulk write to the database
        # We write the subset and version to the database before the File
        # Transaction to reduce the chances of another publish trying to
        # publish to the same version number since that chance can greatly
        # increase if the file transaction takes a long time.
        op_session.commit()

        self.log.info("Subset {subset[name]} and Version {version[name]} "
                      "written to database..".format(subset=subset,
                                                     version=version))

        # Process all file transfers of all integrations now
        self.log.debug("Integrating source files to destination ...")
        file_transactions.process()
        self.log.debug(
            "Backed up existing files: {}".format(file_transactions.backups))
        self.log.debug(
            "Transferred files: {}".format(file_transactions.transferred))
        self.log.debug("Retrieving Representation Site Sync information ...")

        # Get the accessible sites for Site Sync
        modules_by_name = instance.context.data["openPypeModules"]
        sync_server_module = modules_by_name["sync_server"]
        sites = sync_server_module.compute_resource_sync_sites(
            project_name=instance.data["projectEntity"]["name"]
        )
        self.log.debug("Sync Server Sites: {}".format(sites))

        # Compute the resource file infos once (files belonging to the
        # version instance instead of an individual representation) so
        # we can re-use those file infos per representation
        resource_file_infos = self.get_files_info(resource_destinations,
                                                  sites=sites,
                                                  anatomy=anatomy)

        # Finalize the representations now the published files are integrated
        # Get 'files' info for representations and its attached resources
        new_repre_names_low = set()
        for prepared in prepared_representations:
            repre_doc = prepared["representation"]
            repre_update_data = prepared["repre_doc_update_data"]
            transfers = prepared["transfers"]
            destinations = [dst for src, dst in transfers]
            repre_doc["files"] = self.get_files_info(
                destinations, sites=sites, anatomy=anatomy
            )

            # Add the version resource file infos to each representation
            repre_doc["files"] += resource_file_infos

            # Set up representation for writing to the database. Since
            # we *might* be overwriting an existing entry if the version
            # already existed we'll use ReplaceOnce with `upsert=True`
            if repre_update_data is None:
                op_session.create_entity(
                    project_name, repre_doc["type"], repre_doc
                )
            else:
                op_session.update_entity(
                    project_name,
                    repre_doc["type"],
                    repre_doc["_id"],
                    repre_update_data
                )

            new_repre_names_low.add(repre_doc["name"].lower())

        # Delete any existing representations that didn't get any new data
        # if the instance is not set to append mode
        if not instance.data.get("append", False):
            for name, existing_repres in existing_repres_by_name.items():
                if name not in new_repre_names_low:
                    # We add the exact representation name because `name` is
                    # lowercase for name matching only and not in the database
                    op_session.delete_entity(
                        project_name, "representation", existing_repres["_id"]
                    )

        self.log.debug("{}".format(op_session.to_data()))
        op_session.commit()

        # Backwards compatibility
        # todo: can we avoid the need to store this?
        instance.data["published_representations"] = {
            p["representation"]["_id"]: p for p in prepared_representations
        }

        self.log.info("Registered {} representations"
                      "".format(len(prepared_representations)))

    def prepare_subset(self, instance, op_session, project_name):
        asset_doc = instance.data["assetEntity"]
        subset_name = instance.data["subset"]
        family = instance.data["family"]
        self.log.debug("Subset: {}".format(subset_name))

        # Get existing subset if it exists
        existing_subset_doc = get_subset_by_name(
            project_name, subset_name, asset_doc["_id"]
        )

        # Define subset data
        data = {
            "families": get_instance_families(instance)
        }

        subset_group = instance.data.get("subsetGroup")
        if subset_group:
            data["subsetGroup"] = subset_group
        elif existing_subset_doc:
            # Preserve previous subset group if new version does not set it
            if "subsetGroup" in existing_subset_doc.get("data", {}):
                subset_group = existing_subset_doc["data"]["subsetGroup"]
                data["subsetGroup"] = subset_group

        subset_id = None
        if existing_subset_doc:
            subset_id = existing_subset_doc["_id"]
        subset_doc = new_subset_document(
            subset_name, family, asset_doc["_id"], data, subset_id
        )

        if existing_subset_doc is None:
            # Create a new subset
            self.log.info("Subset '%s' not found, creating ..." % subset_name)
            op_session.create_entity(
                project_name, subset_doc["type"], subset_doc
            )

        else:
            # Update existing subset data with new data and set in database.
            # We also change the found subset in-place so we don't need to
            # re-query the subset afterwards
            subset_doc["data"].update(data)
            update_data = prepare_subset_update_data(
                existing_subset_doc, subset_doc
            )
            op_session.update_entity(
                project_name,
                subset_doc["type"],
                subset_doc["_id"],
                update_data
            )

        self.log.info("Prepared subset: {}".format(subset_name))
        return subset_doc

    def prepare_version(self, instance, op_session, subset_doc, project_name):
        version_number = instance.data["version"]

        existing_version = get_version_by_name(
            project_name,
            version_number,
            subset_doc["_id"],
            fields=["_id"]
        )
        version_id = None
        if existing_version:
            version_id = existing_version["_id"]

        version_data = self.create_version_data(instance)
        version_doc = new_version_doc(
            version_number,
            subset_doc["_id"],
            version_data,
            version_id
        )

        if existing_version:
            self.log.debug("Updating existing version ...")
            update_data = prepare_version_update_data(
                existing_version, version_doc
            )
            op_session.update_entity(
                project_name,
                version_doc["type"],
                version_doc["_id"],
                update_data
            )
        else:
            self.log.debug("Creating new version ...")
            op_session.create_entity(
                project_name, version_doc["type"], version_doc
            )

        self.log.info("Prepared version: v{0:03d}".format(version_doc["name"]))

        return version_doc

    def prepare_representation(self, repre,
                               template_name,
                               existing_repres_by_name,
                               version,
                               instance_stagingdir,
                               instance):

        # pre-flight validations
        if repre["ext"].startswith("."):
            raise KnownPublishError((
                "Extension must not start with a dot '.': {}"
            ).format(repre["ext"]))

        if repre.get("transfers"):
            raise KnownPublishError((
                "Representation is not allowed to have transfers"
                "data before integration. They are computed in "
                "the integrator. Got: {}"
            ).format(repre["transfers"]))

        # create template data for Anatomy
        template_data = copy.deepcopy(instance.data["anatomyData"])

        # required representation keys
        files = repre["files"]
        template_data["representation"] = repre["name"]
        template_data["ext"] = repre["ext"]

        stagingdir = repre.get("stagingDir")
        if not stagingdir:
            # Fall back to instance staging dir if not explicitly
            # set for representation in the instance
            self.log.debug((
                "Representation uses instance staging dir: {}"
            ).format(instance_stagingdir))
            stagingdir = instance_stagingdir

        if not stagingdir:
            raise KnownPublishError(
                "No staging directory set for representation: {}".format(repre)
            )

        # optionals
        # retrieve additional anatomy data from representation if exists
        if not instance.data.get("originalDirname"):
            instance.data["originalDirname"] = stagingdir

        for key, anatomy_key in {
            # Representation Key: Anatomy data key
            "resolutionWidth": "resolution_width",
            "resolutionHeight": "resolution_height",
            "fps": "fps",
            "outputName": "output",
            "originalBasename": "originalBasename",
            "originalDirname": "originalDirname"
        }.items():
            # Allow to take value from representation
            # if not found also consider instance.data
            value = repre.get(key)
            if value is None:
                value = instance.data.get(key)

            if value is not None:
                template_data[anatomy_key] = value

        self.log.debug("Anatomy template name: {}".format(template_name))
        anatomy = instance.context.data["anatomy"]
        publish_template_category = anatomy.templates[template_name]
        template = os.path.normpath(publish_template_category["path"])

        is_udim = bool(repre.get("udim"))

        is_sequence_representation = isinstance(files, (list, tuple))
        if is_sequence_representation:
            # Collection of files (sequence)
            if any(os.path.isabs(fname) for fname in files):
                raise KnownPublishError("Given file names contain full paths")

            src_collections, remainders = clique.assemble(files)
            if len(files) < 2 or len(src_collections) != 1 or remainders:
                raise KnownPublishError((
                    "Files of representation does not contain proper"
                    " sequence files.\nCollected collections: {}"
                    "\nCollected remainders: {}"
                ).format(
                    ", ".join([str(col) for col in src_collections]),
                    ", ".join([str(rem) for rem in remainders])
                ))

            src_collection = src_collections[0]
            template_data["originalBasename"] = src_collection.head[:-1]
            destination_indexes = list(src_collection.indexes)
            # Use last frame for minimum padding
            #   - that should cover both 'udim' and 'frame' minimum padding
            destination_padding = len(str(destination_indexes[-1]))
            if not is_udim:
                # Change padding for frames if template has defined higher
                #   padding.
                template_padding = int(
                    publish_template_category["frame_padding"]
                )
                if template_padding > destination_padding:
                    destination_padding = template_padding

                # If the representation has `frameStart` set it renumbers the
                # frame indices of the published collection. It will start from
                # that `frameStart` index instead. Thus if that frame start
                # differs from the collection we want to shift the destination
                # frame indices from the source collection.
                repre_frame_start = repre.get("frameStart")
                if repre_frame_start is not None:
                    index_frame_start = int(repre["frameStart"])
                    # Shift destination sequence to the start frame
                    destination_indexes = [
                        index_frame_start + idx
                        for idx in range(len(destination_indexes))
                    ]

            # To construct the destination template with anatomy we require
            # a Frame or UDIM tile set for the template data. We use the first
            # index of the destination for that because that could've shifted
            # from the source indexes, etc.
            first_index_padded = get_frame_padded(
                frame=destination_indexes[0],
                padding=destination_padding
            )

            # Construct destination collection from template
            repre_context = None
            dst_filepaths = []
            for index in destination_indexes:
                if is_udim:
                    template_data["udim"] = index
                else:
                    template_data["frame"] = index
                anatomy_filled = anatomy.format(template_data)
                template_filled = anatomy_filled[template_name]["path"]
                dst_filepaths.append(template_filled)
                if repre_context is None:
                    self.log.debug(
                        "Template filled: {}".format(str(template_filled))
                    )
                    repre_context = template_filled.used_values

            # Make sure context contains frame
            # NOTE: Frame would not be available only if template does not
            #   contain '{frame}' in template -> Do we want support it?
            if not is_udim:
                repre_context["frame"] = first_index_padded

            # Update the destination indexes and padding
            dst_collection = clique.assemble(dst_filepaths)[0][0]
            dst_collection.padding = destination_padding
            if len(src_collection.indexes) != len(dst_collection.indexes):
                raise KnownPublishError((
                    "This is a bug. Source sequence frames length"
                    " does not match integration frames length"
                ))

            # Multiple file transfers
            transfers = []
            for src_file_name, dst in zip(src_collection, dst_collection):
                src = os.path.join(stagingdir, src_file_name)
                transfers.append((src, dst))

        else:
            # Single file
            fname = files
            if os.path.isabs(fname):
                self.log.error(
                    "Filename in representation is filepath {}".format(fname)
                )
                raise KnownPublishError(
                    "This is a bug. Representation file name is full path"
                )
            if not template_data.get("originalBasename"):
                template_data["originalBasename"] = fname
            # Manage anatomy template data
            template_data.pop("frame", None)
            if is_udim:
                template_data["udim"] = repre["udim"][0]

            # Construct destination filepath from template
            anatomy_filled = anatomy.format(template_data)
            template_filled = anatomy_filled[template_name]["path"]
            repre_context = template_filled.used_values
            dst = os.path.normpath(template_filled)

            # Single file transfer
            src = os.path.join(stagingdir, fname)
            transfers = [(src, dst)]

        # todo: Are we sure the assumption each representation
        #       ends up in the same folder is valid?
        if not instance.data.get("publishDir"):
            instance.data["publishDir"] = (
                anatomy_filled
                [template_name]
                ["folder"]
            )

        for key in self.db_representation_context_keys:
            # Also add these values to the context even if not used by the
            # destination template
            value = template_data.get(key)
            if value is not None:
                repre_context[key] = value

        # Explicitly store the full list even though template data might
        # have a different value because it uses just a single udim tile
        if repre.get("udim"):
            repre_context["udim"] = repre.get("udim")  # store list

        # Use previous representation's id if there is a name match
        existing = existing_repres_by_name.get(repre["name"].lower())
        repre_id = None
        if existing:
            repre_id = existing["_id"]

        # Store first transferred destination as published path data
        # - used primarily for reviews that are integrated to custom modules
        # TODO we should probably store all integrated files
        #   related to the representation?
        published_path = transfers[0][1]
        repre["published_path"] = published_path

        # todo: `repre` is not the actual `representation` entity
        #       we should simplify/clarify difference between data above
        #       and the actual representation entity for the database
        data = repre.get("data", {})
        data.update({"path": published_path, "template": template})
        repre_doc = new_representation_doc(
            repre["name"], version["_id"], repre_context, data, repre_id
        )
        update_data = None
        if repre_id is not None:
            update_data = prepare_representation_update_data(
                existing, repre_doc
            )

        return {
            "representation": repre_doc,
            "repre_doc_update_data": update_data,
            "anatomy_data": template_data,
            "transfers": transfers,
            # todo: avoid the need for 'published_files' used by Integrate Hero
            # backwards compatibility
            "published_files": [transfer[1] for transfer in transfers]
        }

    def create_version_data(self, instance):
        """Create the data dictionary for the version

        Args:
            instance: the current instance being published

        Returns:
            dict: the required information for version["data"]
        """

        context = instance.context

        # create relative source path for DB
        if "source" in instance.data:
            source = instance.data["source"]
        else:
            source = context.data["currentFile"]
            anatomy = instance.context.data["anatomy"]
            source = self.get_rootless_path(anatomy, source)
        self.log.debug("Source: {}".format(source))

        version_data = {
            "families": get_instance_families(instance),
            "time": context.data["time"],
            "author": context.data["user"],
            "source": source,
            "comment": instance.data["comment"],
            "machine": context.data.get("machine"),
            "fps": instance.data.get("fps", context.data.get("fps"))
        }

        # todo: preferably we wouldn't need this "if dict" etc. logic and
        #       instead be able to rely what the input value is if it's set.
        intent_value = context.data.get("intent")
        if intent_value and isinstance(intent_value, dict):
            intent_value = intent_value.get("value")

        if intent_value:
            version_data["intent"] = intent_value

        # Include optional data if present in
        optionals = [
            "frameStart", "frameEnd", "step", "handles",
            "handleEnd", "handleStart", "sourceHashes"
        ]
        for key in optionals:
            if key in instance.data:
                version_data[key] = instance.data[key]

        # Include instance.data[versionData] directly
        version_data_instance = instance.data.get("versionData")
        if version_data_instance:
            version_data.update(version_data_instance)

        return version_data

    def get_template_name(self, instance):
        """Return anatomy template name to use for integration"""

        # Anatomy data is pre-filled by Collectors

        project_name = legacy_io.active_project()

        # Task can be optional in anatomy data
        host_name = instance.context.data["hostName"]
        anatomy_data = instance.data["anatomyData"]
        family = anatomy_data["family"]
        task_info = anatomy_data.get("task") or {}

        return get_publish_template_name(
            project_name,
            host_name,
            family,
            task_name=task_info.get("name"),
            task_type=task_info.get("type"),
            project_settings=instance.context.data["project_settings"],
            logger=self.log
        )

    def get_rootless_path(self, anatomy, path):
        """Returns, if possible, path without absolute portion from root
            (eg. 'c:\' or '/opt/..')

         This information is platform dependent and shouldn't be captured.
         Example:
             'c:/projects/MyProject1/Assets/publish...' >
             '{root}/MyProject1/Assets...'

        Args:
            anatomy: anatomy part from instance
            path: path (absolute)
        Returns:
            path: modified path if possible, or unmodified path
            + warning logged
        """

        success, rootless_path = anatomy.find_root_template_from_path(path)
        if success:
            path = rootless_path
        else:
            self.log.warning((
                "Could not find root path for remapping \"{}\"."
                " This may cause issues on farm."
            ).format(path))
        return path

    def get_files_info(self, destinations, sites, anatomy):
        """Prepare 'files' info portion for representations.

        Arguments:
            destinations (list): List of transferred file destinations
            sites (list): array of published locations
            anatomy: anatomy part from instance
        Returns:
            output_resources: array of dictionaries to be added to 'files' key
            in representation
        """

        file_infos = []
        for file_path in destinations:
            file_info = self.prepare_file_info(file_path, anatomy, sites=sites)
            file_infos.append(file_info)
        return file_infos

    def prepare_file_info(self, path, anatomy, sites):
        """ Prepare information for one file (asset or resource)

        Arguments:
            path: destination url of published file
            anatomy: anatomy part from instance
            sites: array of published locations,
                [ {'name':'studio', 'created_dt':date} by default
                keys expected ['studio', 'site1', 'gdrive1']

        Returns:
            dict: file info dictionary
        """

        return {
            "_id": ObjectId(),
            "path": self.get_rootless_path(anatomy, path),
            "size": os.path.getsize(path),
            "hash": source_hash(path),
            "sites": sites
        }

    def _is_path_in_project_roots(self, roots, file_path):
        """Checks if 'file_path' starts with any of the roots.

        Used to check that published path belongs to project, eg. we are not
        trying to publish to local only folder.
        Args:
            roots (list of RootItem): {ROOT_NAME: ROOT_PATH}
            file_path (str)
        Returns:
            (bool)
        """
        file_path = str(file_path).replace("\\", "/").lower()
        for root_item in roots:
            if file_path.startswith(root_item.lower()):
                return True
        self.log.warning(
            "Destination '{}' is not in project folder. Skipping"
            .format(file_path))
        return False

    def _are_paths_same(self, src, dst):
        src = str(src).replace("\\", "/").lower()
        dst = str(dst).replace("\\", "/").lower()

        same = src == dst
        if same:
            self.log.info(
                "Source '{}' same as destination '{}'. Skipping."
                .format(src, dst))
        return same<|MERGE_RESOLUTION|>--- conflicted
+++ resolved
@@ -293,16 +293,11 @@
                 instance)
 
             for src, dst in prepared["transfers"]:
-<<<<<<< HEAD
-
                 if self._are_paths_same(src, dst):
                     continue
 
                 if not self._is_path_in_project_roots(anatomy.all_root_paths(),
                                                       dst):
-=======
-                if src == dst:
->>>>>>> 7c16c15e
                     continue
 
                 # todo: add support for hardlink transfers
