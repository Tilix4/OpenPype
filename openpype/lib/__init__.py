--- conflicted
+++ resolved
@@ -43,13 +43,6 @@
 
 from .config import get_datetime_data
 
-<<<<<<< HEAD
-from .env_tools import (
-    env_value_to_bool,
-    get_paths_from_environ,
-    get_global_environments
-)
-
 from .vendor_bin_utils import (
     get_vendor_bin_path,
     get_oiio_tools_path,
@@ -57,8 +50,6 @@
     ffprobe_streams
 )
 
-=======
->>>>>>> ff10c84f
 from .python_module_tools import (
     modules_from_path,
     recursive_bases_from_class,
