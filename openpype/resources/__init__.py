--- conflicted
+++ resolved
@@ -32,11 +32,7 @@
 
 def get_openpype_icon_filepath(staging=None):
     if staging is None:
-<<<<<<< HEAD
-        staging = bool(os.getenv("OPENPYPE_DEV"))
-=======
         staging = is_running_staging()
->>>>>>> 378fc36f
 
     if staging:
         icon_file_name = "openpype_icon_staging.png"
@@ -47,11 +43,7 @@
 
 def get_openpype_splash_filepath(staging=None):
     if staging is None:
-<<<<<<< HEAD
-        staging = bool(os.getenv("OPENPYPE_DEV"))
-=======
         staging = is_running_staging()
->>>>>>> 378fc36f
 
     if staging:
         splash_file_name = "openpype_splash_staging.png"
