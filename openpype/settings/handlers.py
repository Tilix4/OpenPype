import os
import json
import copy
import collections
import datetime
from abc import ABCMeta, abstractmethod
import six

import openpype.version

from .constants import (
    GLOBAL_SETTINGS_KEY,
    SYSTEM_SETTINGS_KEY,
    PROJECT_SETTINGS_KEY,
    PROJECT_ANATOMY_KEY,
    LOCAL_SETTING_KEY,
<<<<<<< HEAD
    M_OVERRIDEN_KEY,
=======
    M_OVERRIDDEN_KEY
)
from .lib import load_json_file
>>>>>>> 7d8b36ac

    LEGACY_SETTINGS_VERSION
)


@six.add_metaclass(ABCMeta)
class SettingsHandler:
    @abstractmethod
    def save_studio_settings(self, data):
        """Save studio overrides of system settings.

        Do not use to store whole system settings data with defaults but only
        it's overrides with metadata defining how overrides should be applied
        in load function. For loading should be used function
        `studio_system_settings`.

        Args:
            data(dict): Data of studio overrides with override metadata.
        """
        pass

    @abstractmethod
    def save_project_settings(self, project_name, overrides):
        """Save studio overrides of project settings.

        Data are saved for specific project or as defaults for all projects.

        Do not use to store whole project settings data with defaults but only
        it's overrides with metadata defining how overrides should be applied
        in load function. For loading should be used function
        `get_studio_project_settings_overrides` for global project settings
        and `get_project_settings_overrides` for project specific settings.

        Args:
            project_name(str, null): Project name for which overrides are
                or None for global settings.
            data(dict): Data of project overrides with override metadata.
        """
        pass

    @abstractmethod
    def save_project_anatomy(self, project_name, anatomy_data):
        """Save studio overrides of project anatomy data.

        Args:
            project_name(str, null): Project name for which overrides are
                or None for global settings.
            data(dict): Data of project overrides with override metadata.
        """
        pass

    @abstractmethod
    def get_studio_system_settings_overrides(self, return_version):
        """Studio overrides of system settings."""
        pass

    @abstractmethod
    def get_studio_project_settings_overrides(self, return_version):
        """Studio overrides of default project settings."""
        pass

    @abstractmethod
    def get_studio_project_anatomy_overrides(self, return_version):
        """Studio overrides of default project anatomy data."""
        pass

    @abstractmethod
    def get_project_settings_overrides(self, project_name, return_version):
        """Studio overrides of project settings for specific project.

        Args:
            project_name(str): Name of project for which data should be loaded.
            return_version(bool): Version string will be added to output.

        Returns:
            dict: Only overrides for entered project, may be empty dictionary.
        """
        pass

    @abstractmethod
    def get_project_anatomy_overrides(self, project_name, return_version):
        """Studio overrides of project anatomy for specific project.

        Args:
            project_name(str): Name of project for which data should be loaded.
            return_version(bool): Version string will be added to output.

        Returns:
            dict: Only overrides for entered project, may be empty dictionary.
        """
        pass

    # Getters for specific version overrides
    @abstractmethod
    def get_studio_system_settings_overrides_for_version(self, version):
        """Studio system settings overrides for specific version.

        Args:
            version(str): OpenPype version for which settings should be
                returned.

        Returns:
            None: If the version does not have system settings overrides.
            dict: Document with overrides data.
        """
        pass

    @abstractmethod
    def get_studio_project_anatomy_overrides_for_version(self, version):
        """Studio project anatomy overrides for specific version.

        Args:
            version(str): OpenPype version for which settings should be
                returned.

        Returns:
            None: If the version does not have system settings overrides.
            dict: Document with overrides data.
        """
        pass

    @abstractmethod
    def get_studio_project_settings_overrides_for_version(self, version):
        """Studio project settings overrides for specific version.

        Args:
            version(str): OpenPype version for which settings should be
                returned.

        Returns:
            None: If the version does not have system settings overrides.
            dict: Document with overrides data.
        """
        pass

    @abstractmethod
    def get_project_settings_overrides_for_version(
        self, project_name, version
    ):
        """Studio project settings overrides for specific project and version.

        Args:
            project_name(str): Name of project for which the overrides should
                be loaded.
            version(str): OpenPype version for which settings should be
                returned.

        Returns:
            None: If the version does not have system settings overrides.
            dict: Document with overrides data.
        """
        pass

    # Clear methods - per version
    # - clearing may be helpfull when a version settings were created for
    #   testing purposes
    @abstractmethod
    def clear_studio_system_settings_overrides_for_version(self, version):
        """Remove studio system settings overrides for specific version.

        If version is not available then skip processing.
        """
        pass

    @abstractmethod
    def clear_studio_project_settings_overrides_for_version(self, version):
        """Remove studio project settings overrides for specific version.

        If version is not available then skip processing.
        """
        pass

    @abstractmethod
    def clear_studio_project_anatomy_overrides_for_version(self, version):
        """Remove studio project anatomy overrides for specific version.

        If version is not available then skip processing.
        """
        pass

    @abstractmethod
    def clear_project_settings_overrides_for_version(
        self, version, project_name
    ):
        """Remove studio project settings overrides for project and version.

        If version is not available then skip processing.
        """
        pass

    # Get versions that are available for each type of settings
    @abstractmethod
    def get_available_studio_system_settings_overrides_versions(
        self, sorted=None
    ):
        """OpenPype versions that have any studio system settings overrides.

        Returns:
            list<str>: OpenPype versions strings.
        """
        pass

    @abstractmethod
    def get_available_studio_project_anatomy_overrides_versions(
        self, sorted=None
    ):
        """OpenPype versions that have any studio project anatomy overrides.

        Returns:
            list<str>: OpenPype versions strings.
        """
        pass

    @abstractmethod
    def get_available_studio_project_settings_overrides_versions(
        self, sorted=None
    ):
        """OpenPype versions that have any studio project settings overrides.

        Returns:
            list<str>: OpenPype versions strings.
        """
        pass

    @abstractmethod
    def get_available_project_settings_overrides_versions(
        self, project_name, sorted=None
    ):
        """OpenPype versions that have any project settings overrides.

        Args:
            project_name(str): Name of project.

        Returns:
            list<str>: OpenPype versions strings.
        """
        pass


@six.add_metaclass(ABCMeta)
class LocalSettingsHandler:
    """Handler that should handle about storing and loading of local settings.

    Local settings are "workstation" specific modifications that modify how
    system and project settings look on the workstation and only there.
    """
    @abstractmethod
    def save_local_settings(self, data):
        """Save local data of local settings.

        Args:
            data(dict): Data of local data with override metadata.
        """
        pass

    @abstractmethod
    def get_local_settings(self):
        """Studio overrides of system settings."""
        pass


class CacheValues:
    cache_lifetime = 10

    def __init__(self):
        self.data = None
        self.creation_time = None
        self.version = None

    def data_copy(self):
        if not self.data:
            return {}
        return copy.deepcopy(self.data)

    def update_data(self, data, version=None):
        self.data = data
        self.creation_time = datetime.datetime.now()
        if version is not None:
            self.version = version

    def update_from_document(self, document, version=None):
        data = {}
        if document:
            if "data" in document:
                data = document["data"]
            elif "value" in document:
                value = document["value"]
                if value:
                    data = json.loads(value)
        self.data = data
        if version is not None:
            self.version = version

    def to_json_string(self):
        return json.dumps(self.data or {})

    @property
    def is_outdated(self):
        if self.creation_time is None:
            return True
        delta = (datetime.datetime.now() - self.creation_time).seconds
        return delta > self.cache_lifetime


class MongoSettingsHandler(SettingsHandler):
    """Settings handler that use mongo for storing and loading of settings."""
    global_general_keys = (
        "openpype_path",
        "admin_password",
        "disk_mapping",
        "production_version",
        "staging_version"
    )
    key_suffix = "_versioned"
    _version_order_key = "versions_order"
    _all_versions_keys = "all_versions"
    _production_versions_key = "production_versions"
    _staging_versions_key = "staging_versions"

    def __init__(self):
        # Get mongo connection
        from openpype.lib import OpenPypeMongoConnection
        from avalon.api import AvalonMongoDB

        settings_collection = OpenPypeMongoConnection.get_mongo_client()

        self._anatomy_keys = None
        self._attribute_keys = None

        self._version_order_checked = False

        self._system_settings_key = SYSTEM_SETTINGS_KEY + self.key_suffix
        self._project_settings_key = PROJECT_SETTINGS_KEY + self.key_suffix
        self._project_anatomy_key = PROJECT_ANATOMY_KEY + self.key_suffix
        self._current_version = openpype.version.__version__

        database_name = os.environ["OPENPYPE_DATABASE_NAME"]
        # TODO modify to not use hardcoded keys
        collection_name = "settings"

        self.settings_collection = settings_collection

        self.database_name = database_name
        self.collection_name = collection_name

        self.collection = settings_collection[database_name][collection_name]
        self.avalon_db = AvalonMongoDB()

        self.system_settings_cache = CacheValues()
        self.project_settings_cache = collections.defaultdict(CacheValues)
        self.project_anatomy_cache = collections.defaultdict(CacheValues)

    def _prepare_project_settings_keys(self):
        from .entities import ProjectSettings
        # Prepare anatomy keys and attribute keys
        # NOTE this is cached on first import
        # - keys may change only on schema change which should not happen
        #   during production
        project_settings_root = ProjectSettings(
            reset=False, change_state=False
        )
        anatomy_entity = project_settings_root["project_anatomy"]
        anatomy_keys = set(anatomy_entity.keys())
        anatomy_keys.remove("attributes")
        attribute_keys = set(anatomy_entity["attributes"].keys())

        self._anatomy_keys = anatomy_keys
        self._attribute_keys = attribute_keys

    @property
    def anatomy_keys(self):
        if self._anatomy_keys is None:
            self._prepare_project_settings_keys()
        return self._anatomy_keys

    @property
    def attribute_keys(self):
        if self._attribute_keys is None:
            self._prepare_project_settings_keys()
        return self._attribute_keys

    def _extract_global_settings(self, data):
        """Extract global settings data from system settings overrides.

        This is now limited to "general" key in system settings which must be
        set as group in schemas.

        Returns:
            dict: Global settings extracted from system settings data.
        """
        output = {}
        if "general" not in data:
            return output

        general_data = data["general"]

        # Add predefined keys to global settings if are set
        for key in self.global_general_keys:
            if key not in general_data:
                continue
            # Pop key from values
            output[key] = general_data.pop(key)
            # Pop key from overridden metadata
            if (
                M_OVERRIDDEN_KEY in general_data
                and key in general_data[M_OVERRIDDEN_KEY]
            ):
                general_data[M_OVERRIDDEN_KEY].remove(key)
        return output

    def _apply_global_settings(
        self, system_settings_document, globals_document
    ):
        """Apply global settings data to system settings.

        Applification is skipped if document with global settings is not
        available or does not have set data in.

        System settings document is "faked" like it exists if global document
        has set values.

        Args:
            system_settings_document (dict): System settings document from
                MongoDB.
            globals_document (dict): Global settings document from MongoDB.

        Returns:
            Merged document which has applied global settings data.
        """
        # Skip if globals document is not available
        if (
            not globals_document
            or "data" not in globals_document
            or not globals_document["data"]
        ):
            return system_settings_document

        globals_data = globals_document["data"]
        # Check if data contain any key from predefined keys
        any_key_found = False
        if globals_data:
            for key in self.global_general_keys:
                if key in globals_data:
                    any_key_found = True
                    break

        # Skip if any key from predefined key was not found in globals
        if not any_key_found:
            return system_settings_document

        # "Fake" system settings document if document does not exist
        # - global settings document may exist but system settings not yet
        if not system_settings_document:
            system_settings_document = {}

        if "data" in system_settings_document:
            system_settings_data = system_settings_document["data"]
        else:
            system_settings_data = {}
            system_settings_document["data"] = system_settings_data

        if "general" in system_settings_data:
            system_general = system_settings_data["general"]
        else:
            system_general = {}
            system_settings_data["general"] = system_general

        overridden_keys = system_general.get(M_OVERRIDDEN_KEY) or []
        for key in self.global_general_keys:
            if key not in globals_data:
                continue

            system_general[key] = globals_data[key]
            if key not in overridden_keys:
                overridden_keys.append(key)

        if overridden_keys:
            system_general[M_OVERRIDDEN_KEY] = overridden_keys

        return system_settings_document

    def save_studio_settings(self, data):
        """Save studio overrides of system settings.

        Do not use to store whole system settings data with defaults but only
        it's overrides with metadata defining how overrides should be applied
        in load function. For loading should be used function
        `studio_system_settings`.

        Args:
            data(dict): Data of studio overrides with override metadata.
        """
        # Update cache
        self.system_settings_cache.update_data(data, self._current_version)

        # Get copy of just updated cache
        system_settings_data = self.system_settings_cache.data_copy()

        # Extract global settings from system settings
        global_settings = self._extract_global_settings(
            system_settings_data
        )

        # Store system settings
        self.collection.replace_one(
            {
                "type": self._system_settings_key,
                "version": self._current_version
            },
            {
                "type": self._system_settings_key,
                "data": system_settings_data,
                "version": self._current_version
            },
            upsert=True
        )

        # Store global settings
        self.collection.replace_one(
            {
                "type": GLOBAL_SETTINGS_KEY
            },
            {
                "type": GLOBAL_SETTINGS_KEY,
                "data": global_settings
            },
            upsert=True
        )

    def save_project_settings(self, project_name, overrides):
        """Save studio overrides of project settings.

        Data are saved for specific project or as defaults for all projects.

        Do not use to store whole project settings data with defaults but only
        it's overrides with metadata defining how overrides should be applied
        in load function. For loading should be used function
        `get_studio_project_settings_overrides` for global project settings
        and `get_project_settings_overrides` for project specific settings.

        Args:
            project_name(str, null): Project name for which overrides are
                or None for global settings.
            data(dict): Data of project overrides with override metadata.
        """
        data_cache = self.project_settings_cache[project_name]
        data_cache.update_data(overrides, self._current_version)

        self._save_project_data(
            project_name, self._project_settings_key, data_cache
        )

    def save_project_anatomy(self, project_name, anatomy_data):
        """Save studio overrides of project anatomy data.

        Args:
            project_name(str, null): Project name for which overrides are
                or None for global settings.
            data(dict): Data of project overrides with override metadata.
        """
        data_cache = self.project_anatomy_cache[project_name]
        data_cache.update_data(anatomy_data, self._current_version)

        if project_name is not None:
            self._save_project_anatomy_data(project_name, data_cache)

        else:
            self._save_project_data(
                project_name, self._project_anatomy_key, data_cache
            )

    @classmethod
    def prepare_mongo_update_dict(cls, in_data):
        data = {}
        for key, value in in_data.items():
            if not isinstance(value, dict):
                data[key] = value
                continue

            new_value = cls.prepare_mongo_update_dict(value)
            for _key, _value in new_value.items():
                new_key = ".".join((key, _key))
                data[new_key] = _value

        return data

    def _save_project_anatomy_data(self, project_name, data_cache):
        # Create copy of data as they will be modified during save
        new_data = data_cache.data_copy()

        # Prepare avalon project document
        collection = self.avalon_db.database[project_name]
        project_doc = collection.find_one({
            "type": "project"
        })
        if not project_doc:
            raise ValueError((
                "Project document of project \"{}\" does not exists."
                " Create project first."
            ).format(project_name))

        # Project's data
        update_dict_data = {}
        project_doc_data = project_doc.get("data") or {}
        attributes = new_data.pop("attributes")
        _applications = attributes.pop("applications", None) or []
        for key, value in attributes.items():
            if (
                key in project_doc_data
                and project_doc_data[key] == value
            ):
                continue
            update_dict_data[key] = value

        update_dict_config = {}

        applications = []
        for application in _applications:
            if not application:
                continue
            if isinstance(application, six.string_types):
                applications.append({"name": application})

        new_data["apps"] = applications

        for key, value in new_data.items():
            project_doc_value = project_doc.get(key)
            if key in project_doc and project_doc_value == value:
                continue
            update_dict_config[key] = value

        if not update_dict_data and not update_dict_config:
            return

        data_changes = self.prepare_mongo_update_dict(update_dict_data)

        # Update dictionary of changes that will be changed in mongo
        update_dict = {}
        for key, value in data_changes.items():
            new_key = "data.{}".format(key)
            update_dict[new_key] = value

        for key, value in update_dict_config.items():
            new_key = "config.{}".format(key)
            update_dict[new_key] = value

        collection.update_one(
            {"type": "project"},
            {"$set": update_dict}
        )

    def _save_project_data(self, project_name, doc_type, data_cache):
        is_default = bool(project_name is None)
        replace_filter = {
            "type": doc_type,
            "is_default": is_default,
            "version": self._current_version
        }
        replace_data = {
            "type": doc_type,
            "data": data_cache.data,
            "is_default": is_default,
            "version": self._current_version
        }
        if not is_default:
            replace_filter["project_name"] = project_name
            replace_data["project_name"] = project_name

        self.collection.replace_one(
            replace_filter,
            replace_data,
            upsert=True
        )

    def _get_versions_order_doc(self, projection=None):
        # TODO cache
        return self.collection.find_one(
            {"type": self._version_order_key},
            projection
        )

    def _check_version_order(self):
        """This method will work only in OpenPype process.

        Will create/update mongo document where OpenPype versions are stored
        in semantic version order.

        This document can be then used to find closes version of settings in
        processes where 'OpenPypeVersion' is not available.
        """
        # Do this step only once
        if self._version_order_checked:
            return
        self._version_order_checked = True

        from openpype.lib.openpype_version import (
            get_OpenPypeVersion,
            is_running_staging
        )

        OpenPypeVersion = get_OpenPypeVersion()
        # Skip if 'OpenPypeVersion' is not available
        if OpenPypeVersion is None:
            return

        # Query document holding sorted list of version strings
        doc = self._get_versions_order_doc()
        if not doc:
            doc = {"type": self._version_order_key}

        if self._production_versions_key not in doc:
            doc[self._production_versions_key] = []

        if self._staging_versions_key not in doc:
            doc[self._staging_versions_key] = []

        if self._all_versions_keys not in doc:
            doc[self._all_versions_keys] = []

        if is_running_staging():
            versions_key = self._staging_versions_key
        else:
            versions_key = self._production_versions_key

        # Skip if current version is already available
        if (
            self._current_version in doc[self._all_versions_keys]
            and self._current_version in doc[versions_key]
        ):
            return

        if self._current_version not in doc[self._all_versions_keys]:
            # Add all versions into list
            all_objected_versions = [
                OpenPypeVersion(version=self._current_version)
            ]
            for version_str in doc[self._all_versions_keys]:
                all_objected_versions.append(
                    OpenPypeVersion(version=version_str)
                )

            doc[self._all_versions_keys] = [
                str(version) for version in sorted(all_objected_versions)
            ]

        if self._current_version not in doc[versions_key]:
            objected_versions = [
                OpenPypeVersion(version=self._current_version)
            ]
            for version_str in doc[versions_key]:
                objected_versions.append(OpenPypeVersion(version=version_str))

            # Update versions list and push changes to Mongo
            doc[versions_key] = [
                str(version) for version in sorted(objected_versions)
            ]

        self.collection.replace_one(
            {"type": self._version_order_key},
            doc,
            upsert=True
        )

    def find_closest_version_for_projects(self, project_names):
        output = {
            project_name: None
            for project_name in project_names
        }
        from openpype.lib.openpype_version import get_OpenPypeVersion
        OpenPypeVersion = get_OpenPypeVersion()
        if OpenPypeVersion is None:
            return output

        versioned_doc = self._get_versions_order_doc()

        settings_ids = []
        for project_name in project_names:
            if project_name is None:
                doc_filter = {"is_default": True}
            else:
                doc_filter = {"project_name": project_name}
            settings_id = self._find_closest_settings_id(
                self._project_settings_key,
                PROJECT_SETTINGS_KEY,
                doc_filter,
                versioned_doc
            )
            if settings_id:
                settings_ids.append(settings_id)

        if settings_ids:
            docs = self.collection.find(
                {"_id": {"$in": settings_ids}},
                {"version": True, "project_name": True}
            )
            for doc in docs:
                project_name = doc.get("project_name")
                version = doc.get("version", LEGACY_SETTINGS_VERSION)
                output[project_name] = version
        return output

    def _find_closest_settings_id(
        self, key, legacy_key, additional_filters=None, versioned_doc=None
    ):
        """Try to find closes available versioned settings for settings key.

        This method should be used only if settings for current OpenPype
        version are not available.

        Args:
            key(str): Settings key under which are settings stored ("type").
            legacy_key(str): Settings key under which were stored not versioned
                settings.
            additional_filters(dict): Additional filters of document. Used
                for project specific settings.
        """
        # Trigger check of versions
        self._check_version_order()

        doc_filters = {
            "type": {"$in": [key, legacy_key]}
        }
        if additional_filters:
            doc_filters.update(additional_filters)

        # Query base data of each settings doc
        other_versions = self.collection.find(
            doc_filters,
            {
                "_id": True,
                "version": True,
                "type": True
            }
        )
        # Query doc with list of sorted versions
        if versioned_doc is None:
            versioned_doc = self._get_versions_order_doc()

        # Separate queried docs
        legacy_settings_doc = None
        versioned_settings_by_version = {}
        for doc in other_versions:
            if doc["type"] == legacy_key:
                legacy_settings_doc = doc
            elif doc["type"] == key:
                if doc["version"] == self._current_version:
                    return doc["_id"]
                versioned_settings_by_version[doc["version"]] = doc

        versions_in_doc = versioned_doc.get(self._all_versions_keys) or []
        # Cases when only legacy settings can be used
        if (
            # There are not versioned documents yet
            not versioned_settings_by_version
            # Versioned document is not available at all
            # - this can happen only if old build of OpenPype was used
            or not versioned_doc
            # Current OpenPype version is not available
            # - something went really wrong when this happens
            or self._current_version not in versions_in_doc
        ):
            if not legacy_settings_doc:
                return None
            return legacy_settings_doc["_id"]

        # Separate versions to lower and higher and keep their order
        lower_versions = []
        higher_versions = []
        before = True
        for version_str in versions_in_doc:
            if version_str == self._current_version:
                before = False
            elif before:
                lower_versions.append(version_str)
            else:
                higher_versions.append(version_str)

        # Use legacy settings doc as source document
        src_doc_id = None
        if legacy_settings_doc:
            src_doc_id = legacy_settings_doc["_id"]

        # Find highest version which has available settings
        if lower_versions:
            for version_str in reversed(lower_versions):
                doc = versioned_settings_by_version.get(version_str)
                if doc:
                    src_doc_id = doc["_id"]
                    break

        # Use versions with higher version only if there are not legacy
        #   settings and there are not any versions before
        if src_doc_id is None and higher_versions:
            for version_str in higher_versions:
                doc = versioned_settings_by_version.get(version_str)
                if doc:
                    src_doc_id = doc["_id"]
                    break

        return src_doc_id

    def _find_closest_settings(
        self, key, legacy_key, additional_filters=None, versioned_doc=None
    ):
        doc_id = self._find_closest_settings_id(
            key, legacy_key, additional_filters, versioned_doc
        )
        if doc_id is None:
            return None
        return self.collection.find_one({"_id": doc_id})

    def _find_closest_system_settings(self):
        return self._find_closest_settings(
            self._system_settings_key,
            SYSTEM_SETTINGS_KEY
        )

    def _find_closest_project_settings(self, project_name):
        if project_name is None:
            additional_filters = {"is_default": True}
        else:
            additional_filters = {"project_name": project_name}

        return self._find_closest_settings(
            self._project_settings_key,
            PROJECT_SETTINGS_KEY,
            additional_filters
        )

    def _find_closest_project_anatomy(self):
        additional_filters = {"is_default": True}
        return self._find_closest_settings(
            self._project_anatomy_key,
            PROJECT_ANATOMY_KEY,
            additional_filters
        )

    def _get_studio_system_settings_overrides_for_version(self, version=None):
        # QUESTION cache?
        if version == LEGACY_SETTINGS_VERSION:
            return self.collection.find_one({
                "type": SYSTEM_SETTINGS_KEY
            })

        if version is None:
            version = self._current_version

        return self.collection.find_one({
            "type": self._system_settings_key,
            "version": version
        })

    def _get_project_settings_overrides_for_version(
        self, project_name, version=None
    ):
        # QUESTION cache?
        if version == LEGACY_SETTINGS_VERSION:
            document_filter = {
                "type": PROJECT_SETTINGS_KEY
            }

        else:
            if version is None:
                version = self._current_version

            document_filter = {
                "type": self._project_settings_key,
                "version": version
            }

        if project_name is None:
            document_filter["is_default"] = True
        else:
            document_filter["project_name"] = project_name
        return self.collection.find_one(document_filter)

    def _get_project_anatomy_overrides_for_version(self, version=None):
        # QUESTION cache?
        if version == LEGACY_SETTINGS_VERSION:
            return self.collection.find_one({
                "type": PROJECT_SETTINGS_KEY,
                "is_default": True
            })

        if version is None:
            version = self._current_version

        return self.collection.find_one({
            "type": self._project_settings_key,
            "is_default": True,
            "version": version
        })

    def get_studio_system_settings_overrides(self, return_version):
        """Studio overrides of system settings."""
        if self.system_settings_cache.is_outdated:
            globals_document = self.collection.find_one({
                "type": GLOBAL_SETTINGS_KEY
            })
            document = (
                self._get_studio_system_settings_overrides_for_version()
            )
            if document is None:
                document = self._find_closest_system_settings()

            version = None
            if document:
                if document["type"] == self._system_settings_key:
                    version = document["version"]
                else:
                    version = LEGACY_SETTINGS_VERSION

            merged_document = self._apply_global_settings(
                document, globals_document
            )

            self.system_settings_cache.update_from_document(
                merged_document, version
            )

        cache = self.system_settings_cache
        data = cache.data_copy()
        if return_version:
            return data, cache.version
        return data

    def _get_project_settings_overrides(self, project_name, return_version):
        if self.project_settings_cache[project_name].is_outdated:
            document = self._get_project_settings_overrides_for_version(
                project_name
            )
            if document is None:
                document = self._find_closest_project_settings(project_name)

            version = None
            if document:
                if document["type"] == self._project_settings_key:
                    version = document["version"]
                else:
                    version = LEGACY_SETTINGS_VERSION

            self.project_settings_cache[project_name].update_from_document(
                document, version
            )

        cache = self.project_settings_cache[project_name]
        data = cache.data_copy()
        if return_version:
            return data, cache.version
        return data

    def get_studio_project_settings_overrides(self, return_version):
        """Studio overrides of default project settings."""
        return self._get_project_settings_overrides(None, return_version)

    def get_project_settings_overrides(self, project_name, return_version):
        """Studio overrides of project settings for specific project.

        Args:
            project_name(str): Name of project for which data should be loaded.

        Returns:
            dict: Only overrides for entered project, may be empty dictionary.
        """
        if not project_name:
            if return_version:
                return {}, None
            return {}
        return self._get_project_settings_overrides(
            project_name, return_version
        )

    def project_doc_to_anatomy_data(self, project_doc):
        """Convert project document to anatomy data.

        Probably should fill missing keys and values.
        """
        if not project_doc:
            return {}

        attributes = {}
        project_doc_data = project_doc.get("data") or {}
        for key in self.attribute_keys:
            value = project_doc_data.get(key)
            if value is not None:
                attributes[key] = value

        project_doc_config = project_doc.get("config") or {}

        app_names = set()
        if not project_doc_config or "apps" not in project_doc_config:
            set_applications = False
        else:
            set_applications = True
            for app_item in project_doc_config["apps"]:
                if not app_item:
                    continue
                app_name = app_item.get("name")
                if app_name:
                    app_names.add(app_name)

        if set_applications:
            attributes["applications"] = list(app_names)

        output = {"attributes": attributes}
        for key in self.anatomy_keys:
            value = project_doc_config.get(key)
            if value is not None:
                output[key] = value

        return output

    def _get_project_anatomy_overrides(self, project_name, return_version):
        if self.project_anatomy_cache[project_name].is_outdated:
            if project_name is None:
                document = self._get_project_anatomy_overrides_for_version()
                if document is None:
                    document = self._find_closest_project_anatomy()

                version = None
                if document:
                    if document["type"] == self._project_anatomy_key:
                        version = document["version"]
                    else:
                        version = LEGACY_SETTINGS_VERSION
                self.project_anatomy_cache[project_name].update_from_document(
                    document, version
                )
            else:
                collection = self.avalon_db.database[project_name]
                project_doc = collection.find_one({"type": "project"})
                self.project_anatomy_cache[project_name].update_data(
                    self.project_doc_to_anatomy_data(project_doc),
                    self._current_version
                )

        cache = self.project_anatomy_cache[project_name]
        data = cache.data_copy()
        if return_version:
            return data, cache.version
        return data

    def get_studio_project_anatomy_overrides(self, return_version):
        """Studio overrides of default project anatomy data."""
        return self._get_project_anatomy_overrides(None, return_version)

    def get_project_anatomy_overrides(self, project_name):
        """Studio overrides of project anatomy for specific project.

        Args:
            project_name(str): Name of project for which data should be loaded.

        Returns:
            dict: Only overrides for entered project, may be empty dictionary.
        """
        if not project_name:
            return {}
        return self._get_project_anatomy_overrides(project_name, False)

    # Implementations of abstract methods to get overrides for version
    def get_studio_system_settings_overrides_for_version(self, version):
        doc = self._get_studio_system_settings_overrides_for_version(version)
        if not doc:
            return doc
        return doc["data"]

    def get_studio_project_anatomy_overrides_for_version(self, version):
        doc = self._get_project_anatomy_overrides_for_version(version)
        if not doc:
            return doc
        return doc["data"]

    def get_studio_project_settings_overrides_for_version(self, version):
        doc = self._get_project_settings_overrides_for_version(None, version)
        if not doc:
            return doc
        return doc["data"]

    def get_project_settings_overrides_for_version(
        self, project_name, version
    ):
        doc = self._get_project_settings_overrides_for_version(
            project_name, version
        )
        if not doc:
            return doc
        return doc["data"]

    # Implementations of abstract methods to clear overrides for version
    def clear_studio_system_settings_overrides_for_version(self, version):
        self.collection.delete_one({
            "type": self._system_settings_key,
            "version": version
        })

    def clear_studio_project_settings_overrides_for_version(self, version):
        self.collection.delete_one({
            "type": self._project_settings_key,
            "version": version,
            "is_default": True
        })

    def clear_studio_project_anatomy_overrides_for_version(self, version):
        self.collection.delete_one({
            "type": self._project_anatomy_key,
            "version": version
        })

    def clear_project_settings_overrides_for_version(
        self, version, project_name
    ):
        self.collection.delete_one({
            "type": self._project_settings_key,
            "version": version,
            "project_name": project_name
        })

    def _sort_versions(self, versions):
        """Sort versions.

        WARNING:
        This method does not handle all possible issues so it should not be
        used in logic which determine which settings are used. Is used for
        sorting of available versions.
        """
        if not versions:
            return []

        set_versions = set(versions)
        contain_legacy = LEGACY_SETTINGS_VERSION in set_versions
        if contain_legacy:
            set_versions.remove(LEGACY_SETTINGS_VERSION)

        from openpype.lib.openpype_version import get_OpenPypeVersion

        OpenPypeVersion = get_OpenPypeVersion()

        # Skip if 'OpenPypeVersion' is not available
        if OpenPypeVersion is not None:
            obj_versions = sorted(
                [OpenPypeVersion(version=version) for version in set_versions]
            )
            sorted_versions = [str(version) for version in obj_versions]
            if contain_legacy:
                sorted_versions.insert(0, LEGACY_SETTINGS_VERSION)
            return sorted_versions

        doc = self._get_versions_order_doc()
        all_versions = doc.get(self._all_versions_keys)
        if not all_versions:
            return list(sorted(versions))

        sorted_versions = []
        for version in all_versions:
            if version in set_versions:
                set_versions.remove(version)
                sorted_versions.append(version)

        for version in sorted(set_versions):
            sorted_versions.insert(0, version)

        if contain_legacy:
            sorted_versions.insert(0, LEGACY_SETTINGS_VERSION)
        return sorted_versions

    # Get available versions for settings type
    def get_available_studio_system_settings_overrides_versions(
        self, sorted=None
    ):
        docs = self.collection.find(
            {"type": {
                "$in": [self._system_settings_key, SYSTEM_SETTINGS_KEY]
            }},
            {"type": True, "version": True}
        )
        output = set()
        for doc in docs:
            if doc["type"] == self._system_settings_key:
                output.add(doc["version"])
            else:
                output.add(LEGACY_SETTINGS_VERSION)
        if not sorted:
            return output
        return self._sort_versions(output)

    def get_available_studio_project_anatomy_overrides_versions(
        self, sorted=None
    ):
        docs = self.collection.find(
            {"type": {
                "$in": [self._project_anatomy_key, PROJECT_ANATOMY_KEY]
            }},
            {"type": True, "version": True}
        )
        output = set()
        for doc in docs:
            if doc["type"] == self._project_anatomy_key:
                output.add(doc["version"])
            else:
                output.add(LEGACY_SETTINGS_VERSION)
        if not sorted:
            return output
        return self._sort_versions(output)

    def get_available_studio_project_settings_overrides_versions(
        self, sorted=None
    ):
        docs = self.collection.find(
            {
                "is_default": True,
                "type": {
                    "$in": [self._project_settings_key, PROJECT_SETTINGS_KEY]
                }
            },
            {"type": True, "version": True}
        )
        output = set()
        for doc in docs:
            if doc["type"] == self._project_settings_key:
                output.add(doc["version"])
            else:
                output.add(LEGACY_SETTINGS_VERSION)
        if not sorted:
            return output
        return self._sort_versions(output)

    def get_available_project_settings_overrides_versions(
        self, project_name, sorted=None
    ):
        docs = self.collection.find(
            {
                "project_name": project_name,
                "type": {
                    "$in": [self._project_settings_key, PROJECT_SETTINGS_KEY]
                }
            },
            {"type": True, "version": True}
        )
        output = set()
        for doc in docs:
            if doc["type"] == self._project_settings_key:
                output.add(doc["version"])
            else:
                output.add(LEGACY_SETTINGS_VERSION)
        if not sorted:
            return output
        return self._sort_versions(output)


class MongoLocalSettingsHandler(LocalSettingsHandler):
    """Settings handler that use mongo for store and load local settings.

    Data have 2 query criteria. First is key "type" stored in constant
    `LOCAL_SETTING_KEY`. Second is key "site_id" which value can be obstained
    with `get_local_site_id` function.
    """

    def __init__(self, local_site_id=None):
        # Get mongo connection
        from openpype.lib import (
            OpenPypeMongoConnection,
            get_local_site_id
        )

        if local_site_id is None:
            local_site_id = get_local_site_id()
        settings_collection = OpenPypeMongoConnection.get_mongo_client()

        # TODO prepare version of pype
        # - pype version should define how are settings saved and loaded

        database_name = os.environ["OPENPYPE_DATABASE_NAME"]
        # TODO modify to not use hardcoded keys
        collection_name = "settings"

        self.settings_collection = settings_collection

        self.database_name = database_name
        self.collection_name = collection_name

        self.collection = settings_collection[database_name][collection_name]

        self.local_site_id = local_site_id

        self.local_settings_cache = CacheValues()

    def save_local_settings(self, data):
        """Save local settings.

        Args:
            data(dict): Data of studio overrides with override metadata.
        """
        data = data or {}

        self.local_settings_cache.update_data(data)

        self.collection.replace_one(
            {
                "type": LOCAL_SETTING_KEY,
                "site_id": self.local_site_id
            },
            {
                "type": LOCAL_SETTING_KEY,
                "site_id": self.local_site_id,
                "data": self.local_settings_cache.data
            },
            upsert=True
        )

    def get_local_settings(self):
        """Local settings for local site id."""
        if self.local_settings_cache.is_outdated:
            document = self.collection.find_one({
                "type": LOCAL_SETTING_KEY,
                "site_id": self.local_site_id
            })

            self.local_settings_cache.update_from_document(document)

        return self.local_settings_cache.data_copy()<|MERGE_RESOLUTION|>--- conflicted
+++ resolved
@@ -14,13 +14,7 @@
     PROJECT_SETTINGS_KEY,
     PROJECT_ANATOMY_KEY,
     LOCAL_SETTING_KEY,
-<<<<<<< HEAD
-    M_OVERRIDEN_KEY,
-=======
-    M_OVERRIDDEN_KEY
-)
-from .lib import load_json_file
->>>>>>> 7d8b36ac
+    M_OVERRIDDEN_KEY,
 
     LEGACY_SETTINGS_VERSION
 )
