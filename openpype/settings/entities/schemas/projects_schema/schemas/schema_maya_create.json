{
    "type": "dict",
    "collapsible": true,
    "key": "create",
    "label": "Creator plugins",
    "children": [
        {
            "type": "dict",
            "collapsible": true,
            "key": "CreateLook",
            "label": "Create Look",
            "checkbox_key": "enabled",
            "children": [
                {
                    "type": "boolean",
                    "key": "enabled",
                    "label": "Enabled"
                },
                {
                    "type": "boolean",
                    "key": "make_tx",
                    "label": "Make tx files"
                },
                {
                    "type": "list",
                    "key": "defaults",
                    "label": "Default Subsets",
                    "object_type": "text"
                }
            ]
        },
        {
<<<<<<< HEAD

            "type": "schema",
            "name": "schema_maya_create_render"
=======
            "type": "dict",
            "collapsible": true,
            "key": "CreateRender",
            "label": "Create Render",
            "checkbox_key": "enabled",
            "children": [
                {
                    "type": "boolean",
                    "key": "enabled",
                    "label": "Enabled"
                },
                {
                    "type": "list",
                    "key": "defaults",
                    "label": "Default Subsets",
                    "object_type": "text"
                },
                {
                    "key": "aov_separator",
                    "label": "AOV Separator character",
                    "type": "enum",
                    "multiselection": false,
                    "default": "underscore",
                    "enum_items": [
                        {"dash":  "- (dash)"},
                        {"underscore":  "_ (underscore)"},
                        {"dot": ". (dot)"}
                    ]
                },
                {
                    "type": "text",
                    "key": "default_render_image_folder",
                    "label": "Default render image folder"
                }
            ]
>>>>>>> d8cada62
        },
        {
            "type": "schema_template",
            "name": "template_create_plugin",
            "template_data": [
                {
                    "key": "CreateAnimation",
                    "label": "Create Animation"
                },
                {
                    "key": "CreateAss",
                    "label": "Create Ass"
                },
                {
                    "key": "CreateAssembly",
                    "label": "Create Assembly"
                },
                {
                    "key": "CreateCamera",
                    "label": "Create Camera"
                },
                {
                    "key": "CreateLayout",
                    "label": "Create Layout"
                },
                {
                    "key": "CreateMayaScene",
                    "label": "Create Maya Scene"
                },
                {
                    "key": "CreateModel",
                    "label": "Create Model"
                },
                {
                    "key": "CreatePointCache",
                    "label": "Create Cache"
                },
                {
                    "key": "CreateRenderSetup",
                    "label": "Create Render Setup"
                },
                {
                    "key": "CreateReview",
                    "label": "Create Review"
                },
                {
                    "key": "CreateRig",
                    "label": "Create Rig"
                },
                {
                    "key": "CreateSetDress",
                    "label": "Create Set Dress"
                },
                {
                    "key": "CreateUnrealStaticMesh",
                    "label": "Create Unreal - Static Mesh"
                },
                {
                    "key": "CreateVrayProxy",
                    "label": "Create VRay Proxy"
                },
                {
                    "key": "CreateVRayScene",
                    "label": "Create VRay Scene"
                },
                {
                    "key": "CreateYetiRig",
                    "label": "Create Yeti Rig"
                }
            ]
        }
    ]
}<|MERGE_RESOLUTION|>--- conflicted
+++ resolved
@@ -30,47 +30,8 @@
             ]
         },
         {
-<<<<<<< HEAD
-
             "type": "schema",
             "name": "schema_maya_create_render"
-=======
-            "type": "dict",
-            "collapsible": true,
-            "key": "CreateRender",
-            "label": "Create Render",
-            "checkbox_key": "enabled",
-            "children": [
-                {
-                    "type": "boolean",
-                    "key": "enabled",
-                    "label": "Enabled"
-                },
-                {
-                    "type": "list",
-                    "key": "defaults",
-                    "label": "Default Subsets",
-                    "object_type": "text"
-                },
-                {
-                    "key": "aov_separator",
-                    "label": "AOV Separator character",
-                    "type": "enum",
-                    "multiselection": false,
-                    "default": "underscore",
-                    "enum_items": [
-                        {"dash":  "- (dash)"},
-                        {"underscore":  "_ (underscore)"},
-                        {"dot": ". (dot)"}
-                    ]
-                },
-                {
-                    "type": "text",
-                    "key": "default_render_image_folder",
-                    "label": "Default render image folder"
-                }
-            ]
->>>>>>> d8cada62
         },
         {
             "type": "schema_template",
