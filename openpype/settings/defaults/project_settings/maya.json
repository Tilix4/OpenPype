{
    "ext_mapping": {
        "model": "ma",
        "mayaAscii": "ma",
        "camera": "ma",
        "rig": "ma",
        "workfile": "ma",
        "yetiRig": "ma"
    },
    "maya-dirmap": {
        "enabled": false,
        "paths": {
            "source-path": [],
            "destination-path": []
        }
    },
    "scriptsmenu": {
        "name": "OpenPype Tools",
        "definition": [
            {
                "type": "action",
                "command": "import openpype.hosts.maya.api.commands as op_cmds; op_cmds.edit_shader_definitions()",
                "sourcetype": "python",
                "title": "Edit shader name definitions",
                "tooltip": "Edit shader name definitions used in validation and renaming.",
                "tags": [
                    "pipeline",
                    "shader"
                ]
            }
        ]
    },
    "create": {
        "CreateLook": {
            "enabled": true,
            "make_tx": true,
            "defaults": [
                "Main"
            ]
        },
        "CreateRender": {
            "enabled": true,
            "defaults": [
                "Main"
            ],
            "aov_separator": "underscore",
<<<<<<< HEAD
            "arnold_renderer": {
                "image_format": "exr",
                "multilayer_exr": false,
                "tiled": true,
                "aov_list": [
                    "empty"
                ],
                "additional_options": {}
            },
            "vray_renderer": {
                "engine": "1",
                "image_format": "exr",
                "aov_list": [
                    "empty"
                ],
                "additional_options": {}
            },
            "redshift_renderer": {
                "primary_gi_engine": "0",
                "secondary_gi_engine": "0",
                "image_format": "exr",
                "multilayer_exr": false,
                "force_combine": false,
                "aov_list": [
                    "empty"
                ],
                "additional_options": {}
            }
=======
            "default_render_image_folder": "renders"
>>>>>>> d8cada62
        },
        "CreateAnimation": {
            "enabled": true,
            "defaults": [
                "Main"
            ]
        },
        "CreateAss": {
            "enabled": true,
            "defaults": [
                "Main"
            ]
        },
        "CreateAssembly": {
            "enabled": true,
            "defaults": [
                "Main"
            ]
        },
        "CreateCamera": {
            "enabled": true,
            "defaults": [
                "Main"
            ]
        },
        "CreateLayout": {
            "enabled": true,
            "defaults": [
                "Main"
            ]
        },
        "CreateMayaScene": {
            "enabled": true,
            "defaults": [
                "Main"
            ]
        },
        "CreateModel": {
            "enabled": true,
            "defaults": [
                "Main",
                "Proxy",
                "Sculpt"
            ]
        },
        "CreatePointCache": {
            "enabled": true,
            "defaults": [
                "Main"
            ]
        },
        "CreateRenderSetup": {
            "enabled": true,
            "defaults": [
                "Main"
            ]
        },
        "CreateReview": {
            "enabled": true,
            "defaults": [
                "Main"
            ]
        },
        "CreateRig": {
            "enabled": true,
            "defaults": [
                "Main",
                "Sim",
                "Cloth"
            ]
        },
        "CreateSetDress": {
            "enabled": true,
            "defaults": [
                "Main",
                "Anim"
            ]
        },
        "CreateUnrealStaticMesh": {
            "enabled": true,
            "defaults": [
                "Main"
            ]
        },
        "CreateVrayProxy": {
            "enabled": true,
            "defaults": [
                "Main"
            ]
        },
        "CreateVRayScene": {
            "enabled": true,
            "defaults": [
                "Main"
            ]
        },
        "CreateYetiRig": {
            "enabled": true,
            "defaults": [
                "Main"
            ]
        }
    },
    "publish": {
        "CollectMayaRender": {
            "sync_workfile_version": false
        },
        "ValidateInstanceInContext": {
            "enabled": true,
            "optional": true,
            "active": true
        },
        "ValidateContainers": {
            "enabled": true,
            "optional": true,
            "active": true
        },
        "ValidateShaderName": {
            "enabled": false,
            "regex": "(?P<asset>.*)_(.*)_SHD"
        },
        "ValidateAttributes": {
            "enabled": false,
            "attributes": {}
        },
        "ValidateLoadedPlugin": {
            "enabled": false,
            "whitelist_native_plugins": false,
            "authorized_plugins": []
        },
        "ValidateRenderSettings": {
            "arnold_render_attributes": [],
            "vray_render_attributes": [],
            "redshift_render_attributes": [],
            "renderman_render_attributes": []
        },
        "ValidateModelName": {
            "enabled": false,
            "database": true,
            "material_file": {
                "windows": "",
                "darwin": "",
                "linux": ""
            },
            "regex": "(.*)_(\\d)*_(?P<shader>.*)_(GEO)",
            "top_level_regex": ".*_GRP"
        },
        "ValidateTransformNamingSuffix": {
            "enabled": true,
            "SUFFIX_NAMING_TABLE": {
                "mesh": [
                    "_GEO",
                    "_GES",
                    "_GEP",
                    "_OSD"
                ],
                "nurbsCurve": [
                    "_CRV"
                ],
                "nurbsSurface": [
                    "_NRB"
                ],
                "locator": [
                    "_LOC"
                ],
                "group": [
                    "_GRP"
                ]
            },
            "ALLOW_IF_NOT_IN_SUFFIX_TABLE": true
        },
        "ValidateColorSets": {
            "enabled": false,
            "optional": true,
            "active": true
        },
        "ValidateMeshHasOverlappingUVs": {
            "enabled": false,
            "optional": true,
            "active": true
        },
        "ValidateMeshArnoldAttributes": {
            "enabled": false,
            "optional": true,
            "active": true
        },
        "ValidateMeshShaderConnections": {
            "enabled": true,
            "optional": true,
            "active": true
        },
        "ValidateMeshSingleUVSet": {
            "enabled": false,
            "optional": true,
            "active": true
        },
        "ValidateMeshHasUVs": {
            "enabled": true,
            "optional": true,
            "active": true
        },
        "ValidateMeshLaminaFaces": {
            "enabled": false,
            "optional": true,
            "active": true
        },
        "ValidateMeshNgons": {
            "enabled": false,
            "optional": true,
            "active": true
        },
        "ValidateMeshNonManifold": {
            "enabled": false,
            "optional": true,
            "active": true
        },
        "ValidateMeshNormalsUnlocked": {
            "enabled": false,
            "optional": true,
            "active": true
        },
        "ValidateMeshUVSetMap1": {
            "enabled": false,
            "optional": true,
            "active": true
        },
        "ValidateMeshVerticesHaveEdges": {
            "enabled": true,
            "optional": true,
            "active": true
        },
        "ValidateModelContent": {
            "enabled": true,
            "optional": false,
            "validate_top_group": true
        },
        "ValidateNoAnimation": {
            "enabled": false,
            "optional": true,
            "active": true
        },
        "ValidateNoNamespace": {
            "enabled": true,
            "optional": true,
            "active": true
        },
        "ValidateNoNullTransforms": {
            "enabled": true,
            "optional": true,
            "active": true
        },
        "ValidateNoUnknownNodes": {
            "enabled": true,
            "optional": true,
            "active": true
        },
        "ValidateNodeNoGhosting": {
            "enabled": false,
            "optional": true,
            "active": true
        },
        "ValidateShapeDefaultNames": {
            "enabled": false,
            "optional": true,
            "active": true
        },
        "ValidateShapeRenderStats": {
            "enabled": false,
            "optional": true,
            "active": true
        },
        "ValidateShapeZero": {
            "enabled": false,
            "optional": true,
            "active": true
        },
        "ValidateTransformZero": {
            "enabled": false,
            "optional": true,
            "active": true
        },
        "ValidateUniqueNames": {
            "enabled": false,
            "optional": true,
            "active": true
        },
        "ValidateRigContents": {
            "enabled": false,
            "optional": true,
            "active": true
        },
        "ValidateRigJointsHidden": {
            "enabled": false,
            "optional": true,
            "active": true
        },
        "ValidateRigControllers": {
            "enabled": false,
            "optional": true,
            "active": true
        },
        "ValidateCameraAttributes": {
            "enabled": false,
            "optional": true,
            "active": true
        },
        "ValidateAssemblyName": {
            "enabled": true,
            "optional": true,
            "active": true
        },
        "ValidateAssRelativePaths": {
            "enabled": true,
            "optional": true,
            "active": true
        },
        "ExtractPlayblast": {
            "capture_preset": {
                "Codec": {
                    "compression": "jpg",
                    "format": "image",
                    "quality": 95
                },
                "Display Options": {
                    "background": [
                        125,
                        125,
                        125,
                        255
                    ],
                    "backgroundBottom": [
                        125,
                        125,
                        125,
                        255
                    ],
                    "backgroundTop": [
                        125,
                        125,
                        125,
                        255
                    ],
                    "override_display": true
                },
                "Generic": {
                    "isolate_view": true,
                    "off_screen": true
                },
                "PanZoom": {
                    "pan_zoom": true
                },
                "Renderer": {
                    "rendererName": "vp2Renderer"
                },
                "Resolution": {
                    "width": 1920,
                    "height": 1080,
                    "percent": 1.0,
                    "mode": "Custom"
                },
                "Viewport Options": {
                    "override_viewport_options": true,
                    "displayLights": "default",
                    "textureMaxResolution": 1024,
                    "multiSample": 4,
                    "shadows": true,
                    "textures": true,
                    "twoSidedLighting": true,
                    "ssaoEnable": true,
                    "cameras": false,
                    "clipGhosts": false,
                    "controlVertices": false,
                    "deformers": false,
                    "dimensions": false,
                    "dynamicConstraints": false,
                    "dynamics": false,
                    "fluids": false,
                    "follicles": false,
                    "gpuCacheDisplayFilter": false,
                    "greasePencils": false,
                    "grid": false,
                    "hairSystems": true,
                    "handles": false,
                    "hud": false,
                    "hulls": false,
                    "ikHandles": false,
                    "imagePlane": true,
                    "joints": false,
                    "lights": false,
                    "locators": false,
                    "manipulators": false,
                    "motionTrails": false,
                    "nCloths": false,
                    "nParticles": false,
                    "nRigids": false,
                    "nurbsCurves": false,
                    "nurbsSurfaces": false,
                    "particleInstancers": false,
                    "pivots": false,
                    "planes": false,
                    "pluginShapes": false,
                    "polymeshes": true,
                    "strokes": false,
                    "subdivSurfaces": false
                },
                "Camera Options": {
                    "displayGateMask": false,
                    "displayResolution": false,
                    "displayFilmGate": false,
                    "displayFieldChart": false,
                    "displaySafeAction": false,
                    "displaySafeTitle": false,
                    "displayFilmPivot": false,
                    "displayFilmOrigin": false,
                    "overscan": 1.0
                }
            }
        },
        "ExtractCameraAlembic": {
            "enabled": true,
            "optional": true,
            "active": true,
            "bake_attributes": []
        }
    },
    "load": {
        "colors": {
            "model": [
                209,
                132,
                30,
                255
            ],
            "rig": [
                59,
                226,
                235,
                255
            ],
            "pointcache": [
                94,
                209,
                30,
                255
            ],
            "animation": [
                94,
                209,
                30,
                255
            ],
            "ass": [
                249,
                135,
                53,
                255
            ],
            "camera": [
                136,
                114,
                244,
                255
            ],
            "fbx": [
                215,
                166,
                255,
                255
            ],
            "mayaAscii": [
                67,
                174,
                255,
                255
            ],
            "mayaScene": [
                67,
                174,
                255,
                255
            ],
            "setdress": [
                255,
                250,
                90,
                255
            ],
            "layout": [
                255,
                250,
                90,
                255
            ],
            "vdbcache": [
                249,
                54,
                0,
                255
            ],
            "vrayproxy": [
                255,
                150,
                12,
                255
            ],
            "yeticache": [
                99,
                206,
                220,
                255
            ],
            "yetiRig": [
                0,
                205,
                125,
                255
            ]
        }
    },
    "workfile_build": {
        "profiles": [
            {
                "task_types": [],
                "tasks": [
                    "Lighting"
                ],
                "current_context": [
                    {
                        "subset_name_filters": [
                            "\".+[Mm]ain\""
                        ],
                        "families": [
                            "model"
                        ],
                        "repre_names": [
                            "abc",
                            "ma"
                        ],
                        "loaders": [
                            "ReferenceLoader"
                        ]
                    },
                    {
                        "subset_name_filters": [],
                        "families": [
                            "animation",
                            "pointcache"
                        ],
                        "repre_names": [
                            "abc"
                        ],
                        "loaders": [
                            "ReferenceLoader"
                        ]
                    },
                    {
                        "subset_name_filters": [],
                        "families": [
                            "rendersetup"
                        ],
                        "repre_names": [
                            "json"
                        ],
                        "loaders": [
                            "RenderSetupLoader"
                        ]
                    },
                    {
                        "subset_name_filters": [],
                        "families": [
                            "camera"
                        ],
                        "repre_names": [
                            "abc"
                        ],
                        "loaders": [
                            "ReferenceLoader"
                        ]
                    }
                ],
                "linked_assets": [
                    {
                        "subset_name_filters": [],
                        "families": [
                            "sedress"
                        ],
                        "repre_names": [
                            "ma"
                        ],
                        "loaders": [
                            "ReferenceLoader"
                        ]
                    },
                    {
                        "subset_name_filters": [],
                        "families": [
                            "ArnoldStandin"
                        ],
                        "repre_names": [
                            "ass"
                        ],
                        "loaders": [
                            "assLoader"
                        ]
                    }
                ]
            }
        ]
    },
    "filters": {
        "preset 1": {
            "ValidateNoAnimation": false,
            "ValidateShapeDefaultNames": false
        },
        "preset 2": {
            "ValidateNoAnimation": false
        }
    }
}<|MERGE_RESOLUTION|>--- conflicted
+++ resolved
@@ -43,8 +43,8 @@
             "defaults": [
                 "Main"
             ],
+            "default_render_image_folder": "renders",
             "aov_separator": "underscore",
-<<<<<<< HEAD
             "arnold_renderer": {
                 "image_format": "exr",
                 "multilayer_exr": false,
@@ -73,9 +73,6 @@
                 ],
                 "additional_options": {}
             }
-=======
-            "default_render_image_folder": "renders"
->>>>>>> d8cada62
         },
         "CreateAnimation": {
             "enabled": true,
