--- conflicted
+++ resolved
@@ -1,7 +1,4 @@
 {
-<<<<<<< HEAD
-    "mel_workspace": "workspace -fr \"shaders\" \"renderData/shaders\";\nworkspace -fr \"images\" \"renders/maya\";\nworkspace -fr \"particles\" \"particles\";\nworkspace -fr \"mayaAscii\" \"\";\nworkspace -fr \"mayaBinary\" \"\";\nworkspace -fr \"scene\" \"\";\nworkspace -fr \"alembicCache\" \"cache/alembic\";\nworkspace -fr \"renderData\" \"renderData\";\nworkspace -fr \"sourceImages\" \"sourceimages\";\nworkspace -fr \"fileCache\" \"cache/nCache\";\n",
-=======
     "imageio": {
         "colorManagementPreference_v2": {
             "enabled": true,
@@ -24,8 +21,7 @@
             "viewTransform": "sRGB gamma"
         }
     },
-    "mel_workspace": "workspace -fr \"shaders\" \"renderData/shaders\";\nworkspace -fr \"images\" \"renders\";\nworkspace -fr \"particles\" \"particles\";\nworkspace -fr \"mayaAscii\" \"\";\nworkspace -fr \"mayaBinary\" \"\";\nworkspace -fr \"scene\" \"\";\nworkspace -fr \"alembicCache\" \"cache/alembic\";\nworkspace -fr \"renderData\" \"renderData\";\nworkspace -fr \"sourceImages\" \"sourceimages\";\nworkspace -fr \"fileCache\" \"cache/nCache\";\n",
->>>>>>> de7a6dfc
+    "mel_workspace": "workspace -fr \"shaders\" \"renderData/shaders\";\nworkspace -fr \"images\" \"renders/maya\";\nworkspace -fr \"particles\" \"particles\";\nworkspace -fr \"mayaAscii\" \"\";\nworkspace -fr \"mayaBinary\" \"\";\nworkspace -fr \"scene\" \"\";\nworkspace -fr \"alembicCache\" \"cache/alembic\";\nworkspace -fr \"renderData\" \"renderData\";\nworkspace -fr \"sourceImages\" \"sourceimages\";\nworkspace -fr \"fileCache\" \"cache/nCache\";\n",
     "ext_mapping": {
         "model": "ma",
         "mayaAscii": "ma",
@@ -60,13 +56,8 @@
     },
     "RenderSettings": {
         "apply_render_settings": true,
-<<<<<<< HEAD
         "default_render_image_folder": "renders/maya",
-        "enable_all_lights": false,
-=======
-        "default_render_image_folder": "renders",
         "enable_all_lights": true,
->>>>>>> de7a6dfc
         "aov_separator": "underscore",
         "reset_current_frame": false,
         "arnold_renderer": {
