{
    "palette": {
        "grey-base": "#2C313A",
        "grey-light": "#373D48",
        "grey-lighter": "#434a56",
        "grey-lightest": "#4E5565",
        "grey-input": "#353A45",
        "grey-dark": "#21252B",

        "text-darker": "#99A3B2",
        "text-base": "#D3D8DE",
        "text-lighter": "#F0F2F5",

        "blue-base": "hsl(200, 60%, 60%)",
        "blue-light": "hsl(200, 80%, 80%)",

        "green-base": "hsl(155, 55%, 55%)",
        "green-light": "hsl(155, 80%, 80%)"
    },
    "color": {

        "font": "#D3D8DE",
        "font-hover": "#F0F2F5",
        "font-disabled": "#99A3B2",
        "font-view-selection": "#ffffff",
        "font-view-hover": "#F0F2F5",

        "bg": "#2C313A",
        "bg-inputs": "#21252B",
        "bg-buttons": "#434a56",
        "bg-button-hover": "rgba(168, 175, 189, 0.3)",
        "bg-inputs-disabled": "#2C313A",
        "bg-buttons-disabled": "#434a56",

        "bg-splitter": "#434a56",
        "bg-splitter-hover": "rgba(168, 175, 189, 0.3)",

        "bg-menu-separator": "rgba(75, 83, 98, 127)",

        "bg-scroll-handle": "#4B5362",

        "bg-view": "#21252B",
        "bg-view-header": "#373D48",
        "bg-view-hover": "rgba(168, 175, 189, .3)",
        "bg-view-alternate": "rgb(36, 42, 50)",
        "bg-view-disabled": "#434a56",
        "bg-view-alternate-disabled": "#2C313A",
        "bg-view-selection": "rgba(92, 173, 214, .4)",
        "bg-view-selection-hover": "rgba(92, 173, 214, .8)",

        "border": "#373D48",
<<<<<<< HEAD
        "border-hover": "hsla(220, 14%, 70%, .3)",
        "border-focus": "hsl(200, 60%, 60%)",

        "publisher": {
            "error": "#AA5050",
            "success": "#458056",
            "warning": "#ffc671",
            "list-view-group": {
                "bg": "#434a56",
                "bg-hover": "hsla(220, 14%, 70%, .3)",
                "bg-selected-hover": "hsla(200, 60%, 60%, .4)",
                "bg-expander": "#2C313A",
                "bg-expander-hover": "#2d6c9f",
                "bg-expander-selected-hover": "#3784c5"
=======
        "border-hover": "rgba(168, 175, 189, .3)",
        "border-focus": "hsl(200, 60%, 60%)",

        "loader": {
            "asset-view": {
                "selected": "rgba(168, 175, 189, 0.6)",
                "hover": "rgba(168, 175, 189, 0.3)",
                "selected-hover": "rgba(168, 175, 189, 0.7)"
>>>>>>> d86787a5
            }
        }
    }
}<|MERGE_RESOLUTION|>--- conflicted
+++ resolved
@@ -49,10 +49,16 @@
         "bg-view-selection-hover": "rgba(92, 173, 214, .8)",
 
         "border": "#373D48",
-<<<<<<< HEAD
-        "border-hover": "hsla(220, 14%, 70%, .3)",
+        "border-hover": "rgba(168, 175, 189, .3)",
         "border-focus": "hsl(200, 60%, 60%)",
 
+        "loader": {
+            "asset-view": {
+                "selected": "rgba(168, 175, 189, 0.6)",
+                "hover": "rgba(168, 175, 189, 0.3)",
+                "selected-hover": "rgba(168, 175, 189, 0.7)"
+            }
+        },
         "publisher": {
             "error": "#AA5050",
             "success": "#458056",
@@ -64,16 +70,6 @@
                 "bg-expander": "#2C313A",
                 "bg-expander-hover": "#2d6c9f",
                 "bg-expander-selected-hover": "#3784c5"
-=======
-        "border-hover": "rgba(168, 175, 189, .3)",
-        "border-focus": "hsl(200, 60%, 60%)",
-
-        "loader": {
-            "asset-view": {
-                "selected": "rgba(168, 175, 189, 0.6)",
-                "hover": "rgba(168, 175, 189, 0.3)",
-                "selected-hover": "rgba(168, 175, 189, 0.7)"
->>>>>>> d86787a5
             }
         }
     }
