# -*- coding: utf-8 -*-
"""Setup info for building OpenPype 3.0."""
import os
import sys
import re
import platform
<<<<<<< HEAD
import distutils.spawn
=======
>>>>>>> 7d016ab8
from pathlib import Path

from cx_Freeze import setup, Executable
from sphinx.setup_command import BuildDoc

openpype_root = Path(os.path.dirname(__file__))


def validate_thirdparty_binaries():
    """Check existence of thirdpart executables."""
    low_platform = platform.system().lower()
    binary_vendors_dir = os.path.join(
        openpype_root,
        "vendor",
        "bin"
    )

    error_msg = (
        "Missing binary dependency {}. Please fetch thirdparty dependencies."
    )
    # Validate existence of FFmpeg
    ffmpeg_dir = os.path.join(binary_vendors_dir, "ffmpeg", low_platform)
    if low_platform == "windows":
        ffmpeg_dir = os.path.join(ffmpeg_dir, "bin")
    ffmpeg_executable = os.path.join(ffmpeg_dir, "ffmpeg")
    ffmpeg_result = distutils.spawn.find_executable(ffmpeg_executable)
    if ffmpeg_result is None:
        raise RuntimeError(error_msg.format("FFmpeg"))

    # Validate existence of OpenImageIO (not on MacOs)
    oiio_tool_path = None
    if low_platform == "linux":
        oiio_tool_path = os.path.join(
            binary_vendors_dir,
            "oiio",
            low_platform,
            "bin",
            "oiiotool"
        )
    elif low_platform == "windows":
        oiio_tool_path = os.path.join(
            binary_vendors_dir,
            "oiio",
            low_platform,
            "oiiotool"
        )
    oiio_result = None
    if oiio_tool_path is not None:
        oiio_result = distutils.spawn.find_executable(oiio_tool_path)
        if oiio_result is None:
            raise RuntimeError(error_msg.format("OpenImageIO"))


# Give ability to skip vaidation
if not os.getenv("SKIP_THIRD_PARTY_VALIDATION"):
    validate_thirdparty_binaries()

version = {}

with open(openpype_root / "openpype" / "version.py") as fp:
    exec(fp.read(), version)

version_match = re.search(r"(\d+\.\d+.\d+).*", version["__version__"])
__version__ = version_match.group(1)

low_platform_name = platform.system().lower()
IS_WINDOWS = low_platform_name == "windows"
IS_LINUX = low_platform_name == "linux"
IS_MACOS = low_platform_name == "darwin"

base = None
if IS_WINDOWS:
    base = "Win32GUI"

# -----------------------------------------------------------------------
# build_exe
# Build options for cx_Freeze. Manually add/exclude packages and binaries

install_requires = [
    "appdirs",
    "cx_Freeze",
    "keyring",
    "clique",
    "jsonschema",
    "opentimelineio",
    "pathlib2",
    "pkg_resources",
    "PIL",
    "pymongo",
    "pynput",
    "jinxed",
    "blessed",
    "Qt",
    "speedcopy",
    "googleapiclient",
    "httplib2",
    # Harmony implementation
    "filecmp",
    "dns",
    # Python defaults (cx_Freeze skip them by default)
    "dbm",
    "sqlite3"
]

includes = []
# WARNING: As of cx_freeze there is a bug?
# when this is empty, its hooks will not kick in
# and won't clean platform irrelevant modules
# like dbm mentioned above.
excludes = [
    "openpype"
]
bin_includes = [
    "vendor"
]
include_files = [
    "igniter",
    "openpype",
    "repos",
    "schema",
    "LICENSE",
    "README.md"
]

if IS_WINDOWS:
    install_requires.extend([
        # `pywin32` packages
        "win32ctypes",
        "win32comext",
        "pythoncom"
    ])


icon_path = openpype_root / "igniter" / "openpype.ico"
mac_icon_path = openpype_root / "igniter" / "openpype.icns"

build_exe_options = dict(
    packages=install_requires,
    includes=includes,
    excludes=excludes,
    bin_includes=bin_includes,
    include_files=include_files,
    optimize=0
)

bdist_mac_options = dict(
    bundle_name="OpenPype",
    iconfile=mac_icon_path
)

executables = [
    Executable("start.py", base=base,
               target_name="openpype_gui", icon=icon_path.as_posix()),
    Executable("start.py", base=None,
               target_name="openpype_console", icon=icon_path.as_posix())
]
if IS_LINUX:
    executables.append(
        Executable(
            "app_launcher.py",
            base=None,
            target_name="app_launcher",
            icon=icon_path.as_posix()
        )
    )

setup(
    name="OpenPype",
    version=__version__,
    description="OpenPype",
    cmdclass={"build_sphinx": BuildDoc},
    options={
        "build_exe": build_exe_options,
        "bdist_mac": bdist_mac_options,
        "build_sphinx": {
            "project": "OpenPype",
            "version": __version__,
            "release": __version__,
            "source_dir": (openpype_root / "docs" / "source").as_posix(),
            "build_dir": (openpype_root / "docs" / "build").as_posix()
        }
    },
    executables=executables
)<|MERGE_RESOLUTION|>--- conflicted
+++ resolved
@@ -4,10 +4,7 @@
 import sys
 import re
 import platform
-<<<<<<< HEAD
 import distutils.spawn
-=======
->>>>>>> 7d016ab8
 from pathlib import Path
 
 from cx_Freeze import setup, Executable
