#!/usr/bin/env bash

# This script will detect Python installation, and create virtual environment
# for Pype to run or build.


art () {
  cat <<-EOF
  ____________
 /\\      ___  \\
 \\ \\     \\/_\\  \\
  \\ \\     _____/ ______   ___ ___ ___
   \\ \\    \\___/ /\\     \\  \\  \\\\  \\\\  \\
    \\ \\____\\    \\ \\_____\\  \\__\\\\__\\\\__\\
     \\/____/     \\/_____/  . PYPE Club .


EOF
}

# Colors for terminal

RST='\033[0m'             # Text Reset

# Regular Colors
Black='\033[0;30m'        # Black
Red='\033[0;31m'          # Red
Green='\033[0;32m'        # Green
Yellow='\033[0;33m'       # Yellow
Blue='\033[0;34m'         # Blue
Purple='\033[0;35m'       # Purple
Cyan='\033[0;36m'         # Cyan
White='\033[0;37m'        # White

# Bold
BBlack='\033[1;30m'       # Black
BRed='\033[1;31m'         # Red
BGreen='\033[1;32m'       # Green
BYellow='\033[1;33m'      # Yellow
BBlue='\033[1;34m'        # Blue
BPurple='\033[1;35m'      # Purple
BCyan='\033[1;36m'        # Cyan
BWhite='\033[1;37m'       # White

# Bold High Intensity
BIBlack='\033[1;90m'      # Black
BIRed='\033[1;91m'        # Red
BIGreen='\033[1;92m'      # Green
BIYellow='\033[1;93m'     # Yellow
BIBlue='\033[1;94m'       # Blue
BIPurple='\033[1;95m'     # Purple
BICyan='\033[1;96m'       # Cyan
BIWhite='\033[1;97m'      # White

##############################################################################
# Detect required version of python
# Globals:
#   colors
#   PYTHON
# Arguments:
#   None
# Returns:
#   None
###############################################################################
detect_python () {
  echo -e "${BIGreen}>>>${RST} Using python \c"
  local version_command="import sys;print('{0}.{1}'.format(sys.version_info[0], sys.version_info[1]))"
  local python_version="$(python3 <<< ${version_command})"
  oIFS="$IFS"
  IFS=.
  set -- $python_version
  IFS="$oIFS"
  if [ "$1" -ge "3" ] && [ "$2" -ge "6" ] ; then
    if [ "$2" -gt "7" ] ; then
      echo -e "${BIWhite}[${RST} ${BIRed}$1.$2 ${BIWhite}]${RST} - ${BIRed}FAILED${RST} ${BIYellow}Version is new and unsupported, use${RST} ${BIPurple}3.7.x${RST}"; return 1;
    else
      echo -e "${BIWhite}[${RST} ${BIGreen}$1.$2${RST} ${BIWhite}]${RST}"
    fi
    PYTHON="python3"
  else
    command -v python3 >/dev/null 2>&1 || { echo -e "${BIRed}$1.$2$ - ${BIRed}FAILED${RST} ${BIYellow}Version is old and unsupported${RST}"; return 1; }
  fi
}

install_poetry () {
  echo -e "${BIGreen}>>>${RST} Installing Poetry ..."
  command -v curl >/dev/null 2>&1 || { echo -e "${BIRed}!!!${RST}${BIYellow} Missing ${RST}${BIBlue}curl${BIYellow} command.${RST}"; return 1; }
  curl -sSL https://raw.githubusercontent.com/python-poetry/poetry/master/get-poetry.py | python3 -
  export PATH="$PATH:$HOME/.poetry/bin"
}

##############################################################################
# Clean pyc files in specified directory
# Globals:
#   None
# Arguments:
#   Optional path to clean
# Returns:
#   None
###############################################################################
clean_pyc () {
  path=${1:-$pype_root}
  echo -e "${IGreen}>>>${RST} Cleaning pyc at [ ${BIWhite}$path${RST} ] ... \c"
  find "$path" -regex '^.*\(__pycache__\|\.py[co]\)$' -delete
  echo -e "${BIGreen}DONE${RST}"
}

##############################################################################
# Return absolute path
# Globals:
#   None
# Arguments:
#   Path to resolve
# Returns:
#   None
###############################################################################
realpath () {
  echo $(cd $(dirname "$1"); pwd)/$(basename "$1")
}

<<<<<<< HEAD
main () {
  # Main
  echo -e "${BGreen}"
  art
  echo -e "${RST}"
  detect_python || return 1

  # Directories
  pype_root=$(dirname $(realpath $(dirname $(dirname "${BASH_SOURCE[0]}"))))
  pushd "$pype_root" > /dev/null || return > /dev/null

  echo -e "${BIGreen}>>>${RST} Reading Poetry ... \c"
  if [ -f "$HOME/.poetry/bin/poetry" ]; then
    echo -e "${BIGreen}OK${RST}"
  else
    echo -e "${BIYellow}NOT FOUND${RST}"
    install_poetry || { echo -e "${BIRed}!!!${RST} Poetry installation failed"; return; }
  fi

  if [ -f "$pype_root/poetry.lock" ]; then
    echo -e "${BIGreen}>>>${RST} Updating dependencies ..."
    poetry update || { echo -e "${BIRed}!!!${RST} Poetry environment update failed"; return; }
  else
    echo -e "${BIGreen}>>>${RST} Installing dependencies ..."
    poetry install || { echo -e "${BIRed}!!!${RST} Poetry environment installation failed"; return; }
  fi

  echo -e "${BIGreen}>>>${RST} Cleaning cache files ..."
  clean_pyc
}

main
=======
# Main
echo -e "${BGreen}"
art
echo -e "${RST}"
detect_python || return 1

# Directories
pype_root=$(realpath $(dirname $(dirname "${BASH_SOURCE[0]}")))
pushd "$pype_root" || return > /dev/null

echo -e "${BIGreen}>>>${RST} Reading Poetry ... \c"
if [ -f "$HOME/.poetry/bin/poetry" ]; then
  echo -e "${BIGreen}OK${RST}"
else
  echo -e "${BIYellow}NOT FOUND${RST}"
  install_poetry
fi

if [ -f "$pype_root/poetry.lock" ]; then
  echo -e "${BIGreen}>>>${RST} Updating dependencies ..."
  poetry update
else
  echo -e "${BIGreen}>>>${RST} Installing dependencies ..."
  poetry install
fi

echo -e "${BIGreen}>>>${RST} Cleaning cache files ..."
clean_pyc
>>>>>>> 048af162
<|MERGE_RESOLUTION|>--- conflicted
+++ resolved
@@ -118,7 +118,6 @@
   echo $(cd $(dirname "$1"); pwd)/$(basename "$1")
 }
 
-<<<<<<< HEAD
 main () {
   # Main
   echo -e "${BGreen}"
@@ -127,7 +126,7 @@
   detect_python || return 1
 
   # Directories
-  pype_root=$(dirname $(realpath $(dirname $(dirname "${BASH_SOURCE[0]}"))))
+  pype_root=$(realpath $(dirname $(dirname "${BASH_SOURCE[0]}")))
   pushd "$pype_root" > /dev/null || return > /dev/null
 
   echo -e "${BIGreen}>>>${RST} Reading Poetry ... \c"
@@ -150,34 +149,4 @@
   clean_pyc
 }
 
-main
-=======
-# Main
-echo -e "${BGreen}"
-art
-echo -e "${RST}"
-detect_python || return 1
-
-# Directories
-pype_root=$(realpath $(dirname $(dirname "${BASH_SOURCE[0]}")))
-pushd "$pype_root" || return > /dev/null
-
-echo -e "${BIGreen}>>>${RST} Reading Poetry ... \c"
-if [ -f "$HOME/.poetry/bin/poetry" ]; then
-  echo -e "${BIGreen}OK${RST}"
-else
-  echo -e "${BIYellow}NOT FOUND${RST}"
-  install_poetry
-fi
-
-if [ -f "$pype_root/poetry.lock" ]; then
-  echo -e "${BIGreen}>>>${RST} Updating dependencies ..."
-  poetry update
-else
-  echo -e "${BIGreen}>>>${RST} Installing dependencies ..."
-  poetry install
-fi
-
-echo -e "${BIGreen}>>>${RST} Cleaning cache files ..."
-clean_pyc
->>>>>>> 048af162
+main