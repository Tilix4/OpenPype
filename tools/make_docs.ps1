--- conflicted
+++ resolved
@@ -38,13 +38,8 @@
 Set-Location -Path $pype_root
 Write-Host ">>> " -NoNewline -ForegroundColor green
 Write-Host "Running apidoc ..."
-<<<<<<< HEAD
 # sphinx-apidoc.exe -M -d 10  --ext-intersphinx --ext-todo --ext-coverage --ext-viewcode -o "$($pype_root)\docs\source" igniter
 # sphinx-apidoc.exe -M -d 10 --ext-intersphinx --ext-todo --ext-coverage --ext-viewcode -o "$($pype_root)\docs\source" pype vendor, pype\vendor
-=======
-& poetry run sphinx-apidoc -M -e -d 10  --ext-intersphinx --ext-todo --ext-coverage --ext-viewcode -o "$($pype_root)\docs\source" igniter
-& poetry run sphinx-apidoc.exe -M -e -d 10 --ext-intersphinx --ext-todo --ext-coverage --ext-viewcode -o "$($pype_root)\docs\source" pype vendor, pype\vendor
->>>>>>> a16418a2
 
 Write-Host ">>> " -NoNewline -ForegroundColor green
 Write-Host "Building html ..."
