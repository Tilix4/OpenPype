# Build Pype docker image
<<<<<<< HEAD
FROM centos:7 AS system_builder
ARG OPENPYPE_PYTHON_VERSION=3.7.10
=======
FROM debian:bookworm-slim AS builder
ARG OPENPYPE_PYTHON_VERSION=3.7.12
>>>>>>> aa9a945b

LABEL maintainer="info@openpype.io"
LABEL description="Docker Image to build and run OpenPype"
LABEL org.opencontainers.image.name="pypeclub/openpype"
LABEL org.opencontainers.image.title="OpenPype Docker Image"
LABEL org.opencontainers.image.url="https://openpype.io/"
LABEL org.opencontainers.image.source="https://github.com/pypeclub/pype"

USER root

ARG DEBIAN_FRONTEND=noninteractive

# update base
RUN apt-get update \
    && apt-get install -y --no-install-recommends \
        ca-certificates \
        bash \
        git \
<<<<<<< HEAD
        devtoolset-7-gcc* \
	    gcc-c++ \
        make \
=======
>>>>>>> aa9a945b
        cmake \
        make \
        curl \
        wget \
<<<<<<< HEAD
        gcc \
        zlib-devel \
        bzip2 \
        bzip2-devel \
        readline-devel \
        sqlite sqlite-devel \
        openssl-devel \
        tk-devel libffi-devel \
        qt5-qtbase-devel \
	    autoconf \
	    automake \
	    ncurses-libs \
    && yum clean all

# we need to build our own patchelf
WORKDIR /temp-patchelf
RUN git clone https://github.com/NixOS/patchelf.git . \
    && source scl_source enable devtoolset-7 \
    && ./bootstrap.sh \
    && ./configure \
    && make \
    && make install
	
=======
        build-essential \
        checkinstall \
        libssl-dev \
        zlib1g-dev \
        libbz2-dev \
        libreadline-dev \
        libsqlite3-dev \
        llvm \
        libncursesw5-dev \
        xz-utils \
        tk-dev \
        libxml2-dev \
        libxmlsec1-dev \
        libffi-dev \
        liblzma-dev \
        patchelf

SHELL ["/bin/bash", "-c"]
>>>>>>> aa9a945b

RUN mkdir /opt/openpype

RUN curl https://pyenv.run | bash \
    && echo 'export PATH="$HOME/.pyenv/bin:$PATH"'>> $HOME/.bashrc \
    && echo 'eval "$(pyenv init -)"' >> $HOME/.bashrc \
    && echo 'eval "$(pyenv virtualenv-init -)"' >> $HOME/.bashrc \
    && echo 'eval "$(pyenv init --path)"' >> $HOME/.bashrc \
<<<<<<< HEAD
    && source $HOME/.bashrc \
    && pyenv install ${OPENPYPE_PYTHON_VERSION}
=======
    && source $HOME/.bashrc && pyenv install ${OPENPYPE_PYTHON_VERSION}

COPY . /opt/openpype/

RUN chmod +x /opt/openpype/tools/create_env.sh && chmod +x /opt/openpype/tools/build.sh
>>>>>>> aa9a945b

WORKDIR /opt/openpype
COPY . /opt/openpype/
RUN rm -rf /opt/openpype/.poetry || echo "No Poetry installed yet." \
    && chmod +x /opt/openpype/tools/create_env.sh \
    && chmod +x /opt/openpype/tools/build.sh \
    && source $HOME/.bashrc \
    && pyenv local ${OPENPYPE_PYTHON_VERSION}

RUN source $HOME/.bashrc \
    && ./tools/create_env.sh \
<<<<<<< HEAD
    && source $HOME/.bashrc \
    && ./tools/fetch_thirdparty_libs.sh

RUN source $HOME/.bashrc \
    && bash ./tools/build.sh \
    && cp /usr/lib64/libffi* ./build/exe.linux-x86_64-3.7/lib \
    && cp /usr/lib64/libssl* ./build/exe.linux-x86_64-3.7/lib \
    && cp /usr/lib64/libcrypto* ./build/exe.linux-x86_64-3.7/lib
=======
    && ./tools/fetch_thirdparty_libs.sh

RUN source $HOME/.bashrc \
    && bash ./tools/build.sh
>>>>>>> aa9a945b
<|MERGE_RESOLUTION|>--- conflicted
+++ resolved
@@ -1,11 +1,6 @@
 # Build Pype docker image
-<<<<<<< HEAD
-FROM centos:7 AS system_builder
-ARG OPENPYPE_PYTHON_VERSION=3.7.10
-=======
 FROM debian:bookworm-slim AS builder
 ARG OPENPYPE_PYTHON_VERSION=3.7.12
->>>>>>> aa9a945b
 
 LABEL maintainer="info@openpype.io"
 LABEL description="Docker Image to build and run OpenPype"
@@ -24,41 +19,10 @@
         ca-certificates \
         bash \
         git \
-<<<<<<< HEAD
-        devtoolset-7-gcc* \
-	    gcc-c++ \
-        make \
-=======
->>>>>>> aa9a945b
         cmake \
         make \
         curl \
         wget \
-<<<<<<< HEAD
-        gcc \
-        zlib-devel \
-        bzip2 \
-        bzip2-devel \
-        readline-devel \
-        sqlite sqlite-devel \
-        openssl-devel \
-        tk-devel libffi-devel \
-        qt5-qtbase-devel \
-	    autoconf \
-	    automake \
-	    ncurses-libs \
-    && yum clean all
-
-# we need to build our own patchelf
-WORKDIR /temp-patchelf
-RUN git clone https://github.com/NixOS/patchelf.git . \
-    && source scl_source enable devtoolset-7 \
-    && ./bootstrap.sh \
-    && ./configure \
-    && make \
-    && make install
-	
-=======
         build-essential \
         checkinstall \
         libssl-dev \
@@ -77,7 +41,6 @@
         patchelf
 
 SHELL ["/bin/bash", "-c"]
->>>>>>> aa9a945b
 
 RUN mkdir /opt/openpype
 
@@ -86,39 +49,21 @@
     && echo 'eval "$(pyenv init -)"' >> $HOME/.bashrc \
     && echo 'eval "$(pyenv virtualenv-init -)"' >> $HOME/.bashrc \
     && echo 'eval "$(pyenv init --path)"' >> $HOME/.bashrc \
-<<<<<<< HEAD
-    && source $HOME/.bashrc \
-    && pyenv install ${OPENPYPE_PYTHON_VERSION}
-=======
     && source $HOME/.bashrc && pyenv install ${OPENPYPE_PYTHON_VERSION}
 
 COPY . /opt/openpype/
 
 RUN chmod +x /opt/openpype/tools/create_env.sh && chmod +x /opt/openpype/tools/build.sh
->>>>>>> aa9a945b
 
 WORKDIR /opt/openpype
-COPY . /opt/openpype/
-RUN rm -rf /opt/openpype/.poetry || echo "No Poetry installed yet." \
-    && chmod +x /opt/openpype/tools/create_env.sh \
-    && chmod +x /opt/openpype/tools/build.sh \
+
+RUN cd /opt/openpype \
     && source $HOME/.bashrc \
     && pyenv local ${OPENPYPE_PYTHON_VERSION}
 
 RUN source $HOME/.bashrc \
     && ./tools/create_env.sh \
-<<<<<<< HEAD
-    && source $HOME/.bashrc \
     && ./tools/fetch_thirdparty_libs.sh
 
 RUN source $HOME/.bashrc \
-    && bash ./tools/build.sh \
-    && cp /usr/lib64/libffi* ./build/exe.linux-x86_64-3.7/lib \
-    && cp /usr/lib64/libssl* ./build/exe.linux-x86_64-3.7/lib \
-    && cp /usr/lib64/libcrypto* ./build/exe.linux-x86_64-3.7/lib
-=======
-    && ./tools/fetch_thirdparty_libs.sh
-
-RUN source $HOME/.bashrc \
-    && bash ./tools/build.sh
->>>>>>> aa9a945b
+    && bash ./tools/build.sh