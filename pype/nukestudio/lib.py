--- conflicted
+++ resolved
@@ -289,24 +289,14 @@
     messagebox.exec_()
 
 
-<<<<<<< HEAD
-def create_nk(filepath, version, representations, nodes=None, to_timeline=False):
-=======
 def CreateNukeWorkfile(nodes=None,
                        nodes_effects=None,
                        to_timeline=False,
                        **kwargs):
->>>>>>> ab3798d0
     ''' Creating nuke workfile with particular version with given nodes
     Also it is creating timeline track items as precomps.
 
     Arguments:
-<<<<<<< HEAD
-        filepath(str): path to workfile to be created
-        version(obj): entity avalon db
-        representations(list dict): entities from avalon db
-=======
->>>>>>> ab3798d0
         nodes(list of dict): each key in dict is knob order is important
         to_timeline(type): will build trackItem with metadata
 
@@ -320,15 +310,9 @@
     import hiero.core
     from avalon.nuke import imprint
     from pype.nuke import (
-<<<<<<< HEAD
-        reset_frame_range_handles,
-        set_colorspace
-        )
-=======
         lib as nklib
         )
 
->>>>>>> ab3798d0
     # check if the file exists if does then Raise "File exists!"
     if os.path.exists(filepath):
         raise FileExistsError("File already exists: `{}`".format(filepath))
@@ -345,76 +329,6 @@
     # create temp nk file
     nuke_script = hiero.core.nuke.ScriptWriter()
 
-<<<<<<< HEAD
-    version_data = version.get("data", {})
-
-    if not "frameStart" not in version_data.keys():
-        raise AttributeError("Missing attribute of version: `frameStart`")
-
-    # editorial
-    first_frame = version_data.get("frameStart")
-    last_frame = version_data.get("frameEnd")
-    fps = version_data.get("fps")
-
-    # setting
-    colorspace = version_data.get("colorspaceScript")
-    widht = version_data.get("widht")
-    height = version_data.get("height")
-    pixel_aspect = version_data.get("pixelAspect")
-
-    # handles
-    handle_start = version_data.get("handleStart")
-    handle_end = version_data.get("handleEnd")
-
-    # create root node and save all metadata
-    root_node = hiero.core.nuke.RootNode(
-        first_frame,
-        last_frame,
-        fps=fps
-    )
-
-    # run set colorspace, set framerange, set format
-    # set colorspace from 'colorspaceScript'
-    # root_node.addProjectSettings(colorspace)
-
-    # add root knob AvalonTab and data + publish knob
-    # imprint(root_node, {
-    #     "handleStart": int(handle_start),
-    #     "handleEnd": int(handle_end)
-    #     })
-
-    nuke_script.addNode(root_node)
-
-    write_node = hiero.core.nuke.WriteNode(movie_path.replace("\\", "/"))
-    write_node.setKnob("file_type", "mov")
-    write_node.setKnob("mov32_audiofile", audio_file.replace("\\", "/"))
-    write_node.setKnob("mov32_fps", sequence.framerate())
-    nuke_script.addNode(write_node)
-
-    nuke_script.writeToDisk(nukescript_path)
-
-
-
-
-    # create read nodes with Loader plugin from matched representations
-
-    # create subsets in workfile
-    for repr in representations:
-        subset = repr.get("subset")
-        id = repr.get("id")
-        data = repr.get("data")
-
-        # check if all variables are filled
-        if subset and id and data:
-            # check if names from `representations` are in db
-            # set mov files for correct colorspace
-        else:
-            raise KeyError("Missing key in `representation`")
-
-
-
-    # Create and connect rendering write
-=======
     # create root node and save all metadata
     root_node = hiero.core.nuke.RootNode()
 
@@ -428,5 +342,4 @@
                                 root_path=root_path,
                                 nodes=nuke_script.getNodes(),
                                 **kwargs
-                                )
->>>>>>> ab3798d0
+                                )