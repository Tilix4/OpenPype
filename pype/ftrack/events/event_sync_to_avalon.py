<<<<<<< HEAD
import os
import collections
import copy
import queue
import time
import atexit

from bson.objectid import ObjectId
from pymongo import UpdateOne

from avalon import schema

from pype.ftrack.lib import avalon_sync
from pype.ftrack.lib.avalon_sync import (
    cust_attr_id_key, cust_attr_auto_sync, entity_schemas
)
from pype.vendor import ftrack_api
from pype.vendor.ftrack_api import session as fa_session
from pype.ftrack import BaseEvent
=======
import ftrack_api
from pype.ftrack import BaseEvent, lib
>>>>>>> 2312a543

from pype.ftrack.lib.io_nonsingleton import DbConnector

<<<<<<< HEAD
=======
class SyncToAvalon(BaseEvent):
>>>>>>> 2312a543

class SyncToAvalonEvent(BaseEvent):

    dbcon = DbConnector()

    ignore_entTypes = [
        "socialfeed", "socialnotification", "note",
        "assetversion", "job", "user", "reviewsessionobject", "timer",
        "timelog", "auth_userrole"
    ]
    ignore_ent_types = ["Milestone"]
    ignore_keys = ["statusid"]

    project_query = (
        "select full_name, name, custom_attributes"
        ", project_schema._task_type_schema.types.name"
        " from Project where id is \"{}\""
    )

    entities_query_by_id = (
        "select id, name, parent_id, link, custom_attributes from TypedContext"
        " where project_id is \"{}\" and id in ({})"
    )
    entities_name_query_by_name = (
        "select id, name from TypedContext"
        " where project_id is \"{}\" and name in ({})"
    )
    created_entities = []

    def __init__(self, session, plugins_presets={}):
        '''Expects a ftrack_api.Session instance'''
        self.set_process_session(session)
        super().__init__(session, plugins_presets)

    @property
    def cur_project(self):
        if self._cur_project is None:
            found_id = None
            for ent_info in self._cur_event["data"]["entities"]:
                if found_id is not None:
                    break
                parents = ent_info.get("parents") or []
                for parent in parents:
                    if parent.get("entityType") == "show":
                        found_id = parent.get("entityId")
                        break
            if found_id:
                self._cur_project = self.process_session.query(
                    self.project_query.format(found_id)
                ).one()
        return self._cur_project

    @property
    def avalon_cust_attrs(self):
        if self._avalon_cust_attrs is None:
            self._avalon_cust_attrs = avalon_sync.get_avalon_attr(
                self.process_session
            )
        return self._avalon_cust_attrs

    @property
    def avalon_entities(self):
        if self._avalon_ents is None:
            self.dbcon.install()
            self.dbcon.Session["AVALON_PROJECT"] = (
                self.cur_project["full_name"]
            )
            avalon_project = self.dbcon.find_one({"type": "project"})
            avalon_entities = list(self.dbcon.find({"type": "asset"}))
            self._avalon_ents = (avalon_project, avalon_entities)
        return self._avalon_ents

    @property
    def avalon_ents_by_name(self):
        if self._avalon_ents_by_name is None:
            self._avalon_ents_by_name = {}
            proj, ents = self.avalon_entities
            for ent in ents:
                self._avalon_ents_by_name[ent["name"]] = ent
        return self._avalon_ents_by_name

    @property
    def avalon_ents_by_id(self):
        if self._avalon_ents_by_id is None:
            self._avalon_ents_by_id = {}
            proj, ents = self.avalon_entities
            self._avalon_ents_by_id[proj["_id"]] = proj
            for ent in ents:
                self._avalon_ents_by_id[ent["_id"]] = ent
        return self._avalon_ents_by_id

    @property
    def avalon_ents_by_parent_id(self):
        if self._avalon_ents_by_parent_id is None:
            self._avalon_ents_by_parent_id = collections.defaultdict(list)
            proj, ents = self.avalon_entities
            for ent in ents:
                vis_par = ent["data"]["visualParent"]
                if vis_par is None:
                    vis_par = proj["_id"]
                self._avalon_ents_by_parent_id[vis_par].append(ent)
        return self._avalon_ents_by_parent_id

    @property
    def avalon_ents_by_ftrack_id(self):
        if self._avalon_ents_by_ftrack_id is None:
            self._avalon_ents_by_ftrack_id = {}
            proj, ents = self.avalon_entities
            ftrack_id = proj["data"]["ftrackId"]
            self._avalon_ents_by_ftrack_id[ftrack_id] = proj
            for ent in ents:
                ftrack_id = ent["data"]["ftrackId"]
                self._avalon_ents_by_ftrack_id[ftrack_id] = ent
        return self._avalon_ents_by_ftrack_id

    @property
    def avalon_subsets_by_parents(self):
        if self._avalon_subsets_by_parents is None:
            self._avalon_subsets_by_parents = collections.defaultdict(list)
            self.dbcon.install()
            self.dbcon.Session["AVALON_PROJECT"] = (
                self.cur_project["full_name"]
            )
            for subset in self.dbcon.find({"type": "subset"}):
                self._avalon_subsets_by_parents[subset["parent"]].append(
                    subset
                )
        return self._avalon_subsets_by_parents

    @property
    def avalon_archived_by_id(self):
        if self._avalon_archived_by_id is None:
            self._avalon_archived_by_id = {}
            self.dbcon.install()
            self.dbcon.Session["AVALON_PROJECT"] = (
                self.cur_project["full_name"]
            )
            for asset in self.dbcon.find({"type": "archived_asset"}):
                self._avalon_archived_by_id[asset["_id"]] = asset
        return self._avalon_archived_by_id

    @property
    def avalon_archived_by_name(self):
        if self._avalon_archived_by_name is None:
            self._avalon_archived_by_name = {}
            for asset in self.avalon_archived_by_id.values():
                self._avalon_archived_by_name[asset["name"]] = asset
        return self._avalon_archived_by_name

    @property
    def changeability_by_mongo_id(self):
        """Return info about changeability of entity and it's parents."""
        if self._changeability_by_mongo_id is None:
            self._changeability_by_mongo_id = collections.defaultdict(
                lambda: True
            )
            avalon_project, avalon_entities = self.avalon_entities
            self._changeability_by_mongo_id[avalon_project["_id"]] = False
            self._bubble_changeability(
                list(self.avalon_subsets_by_parents.keys())
            )

        return self._changeability_by_mongo_id

    @property
    def avalon_custom_attributes(self):
        """Return info about changeability of entity and it's parents."""
        if self._avalon_custom_attributes is None:
            self._avalon_custom_attributes = avalon_sync.get_avalon_attr(
                self.process_session
            )
        return self._avalon_custom_attributes

    def remove_cached_by_key(self, key, values):
        if self._avalon_ents is None:
            return

        if not isinstance(values, (list, tuple)):
            values = [values]

        def get_found_data(entity):
            if not entity:
                return None
            return {
                "ftrack_id": entity["data"]["ftrackId"],
                "parent_id": entity["data"]["visualParent"],
                "_id": entity["_id"],
                "name": entity["name"],
                "entity": entity
            }

        if key == "id":
            key = "_id"
        elif key == "ftrack_id":
            key = "data.ftrackId"

        found_data = {}
        project, entities = self._avalon_ents
        key_items = key.split(".")
        for value in values:
            ent = None
            if key == "_id":
                if self._avalon_ents_by_id is not None:
                    ent = self._avalon_ents_by_id.get(value)

            elif key == "name":
                if self._avalon_ents_by_name is not None:
                    ent = self._avalon_ents_by_name.get(value)

            elif key == "data.ftrackId":
                if self._avalon_ents_by_ftrack_id is not None:
                    ent = self._avalon_ents_by_ftrack_id.get(value)

            if ent is None:
                for _ent in entities:
                    _temp = _ent
                    for item in key_items:
                        _temp = _temp[item]

                    if _temp == value:
                        ent = _ent
                        break

            found_data[value] = get_found_data(ent)

        for value in values:
            data = found_data[value]
            if not data:
                # TODO logging
                self.log.warning(
                    "Didn't found entity by key/value \"{}\" / \"{}\"".format(
                        key, value
                    )
                )
                continue

            ftrack_id = data["ftrack_id"]
            parent_id = data["parent_id"]
            mongo_id = data["_id"]
            name = data["name"]
            entity = data["entity"]

            project, ents = self._avalon_ents
            ents.remove(entity)
            self._avalon_ents = project, ents

            if self._avalon_ents_by_ftrack_id is not None:
                self._avalon_ents_by_ftrack_id.pop(ftrack_id, None)

            if self._avalon_ents_by_parent_id is not None:
                self._avalon_ents_by_parent_id[parent_id].remove(entity)

            if self._avalon_ents_by_id is not None:
                self._avalon_ents_by_id.pop(mongo_id, None)

            if self._avalon_ents_by_name is not None:
                self._avalon_ents_by_name.pop(name, None)

            if self._avalon_archived_by_id is not None:
                self._avalon_archived_by_id[mongo_id] = entity

            if mongo_id in self.task_changes_by_avalon_id:
                self.task_changes_by_avalon_id.pop(mongo_id)

    def _bubble_changeability(self, unchangeable_ids):
        unchangeable_queue = queue.Queue()
        for entity_id in unchangeable_ids:
            unchangeable_queue.put((entity_id, False))

        processed_parents_ids = []
        while not unchangeable_queue.empty():
            entity_id, child_is_archived = unchangeable_queue.get()
            # skip if already processed
            if entity_id in processed_parents_ids:
                continue

            entity = self.avalon_ents_by_id.get(entity_id)
            # if entity is not archived but unchageable child was then skip
            # - archived entities should not affect not archived?
            if entity and child_is_archived:
                continue

            # set changeability of current entity to False
            self._changeability_by_mongo_id[entity_id] = False
            processed_parents_ids.append(entity_id)
            # if not entity then is probably archived
            if not entity:
                entity = self.avalon_archived_by_id.get(entity_id)
                child_is_archived = True

            if not entity:
                # if entity is not found then it is subset without parent
                if entity_id in unchangeable_ids:
                    _subset_ids = [
                        str(sub["_id"]) for sub in
                        self.avalon_subsets_by_parents[entity_id]
                    ]
                    joined_subset_ids = "| ".join(_subset_ids)
                    self.log.warning((
                        "Parent <{}> for subsets <{}> does not exist"
                    ).format(str(entity_id), joined_subset_ids))
                else:
                    self.log.warning((
                        "In avalon are entities without valid parents that"
                        " lead to Project (should not cause errors)"
                        " - MongoId <{}>"
                    ).format(str(entity_id)))
                continue

            # skip if parent is project
            parent_id = entity["data"]["visualParent"]
            if parent_id is None:
                continue
            unchangeable_queue.put((parent_id, child_is_archived))

    def reset_variables(self):
        """Reset variables so each event callback has clear env."""
        self._cur_project = None

        self._avalon_cust_attrs = None

        self._avalon_ents = None
        self._avalon_ents_by_id = None
        self._avalon_ents_by_parent_id = None
        self._avalon_ents_by_ftrack_id = None
        self._avalon_ents_by_name = None
        self._avalon_subsets_by_parents = None
        self._changeability_by_mongo_id = None
        self._avalon_archived_by_id = None
        self._avalon_archived_by_name = None

        self.task_changes_by_avalon_id = {}

        self._avalon_custom_attributes = None
        self._ent_types_by_name = None

        self.ftrack_ents_by_id = {}
        self.obj_id_ent_type_map = {}
        self.ftrack_recreated_mapping = {}

        self.ftrack_added = {}
        self.ftrack_moved = {}
        self.ftrack_renamed = {}
        self.ftrack_updated = {}
        self.ftrack_removed = {}

        self.moved_in_avalon = []
        self.renamed_in_avalon = []
        self.hier_cust_attrs_changes = collections.defaultdict(list)

        self.duplicated = []
        self.regex_fail = []

        self.regex_schemas = {}
        self.updates = collections.defaultdict(dict)

        self.report_items = {
            "info": collections.defaultdict(list),
            "warning": collections.defaultdict(list),
            "error": collections.defaultdict(list)
        }

    def set_process_session(self, session):
        try:
            self.process_session.close()
        except Exception:
            pass
        self.process_session = ftrack_api.Session(
            server_url=session.server_url,
            api_key=session.api_key,
            api_user=session.api_user,
            auto_connect_event_hub=True
        )
        atexit.register(lambda: self.process_session.close())

    def filter_updated(self, updates):
        filtered_updates = {}
        for ftrack_id, ent_info in updates.items():
            changed_keys = [k for k in (ent_info.get("keys") or [])]
            changes = {
                k: v for k, v in (ent_info.get("changes") or {}).items()
            }

            entity_type = ent_info["entity_type"]
            if entity_type == "Task":
                if "name" in changed_keys:
                    ent_info["keys"] = ["name"]
                    ent_info["changes"] = {"name": changes.pop("name")}
                    filtered_updates[ftrack_id] = ent_info
                continue

            for _key in self.ignore_keys:
                if _key in changed_keys:
                    changed_keys.remove(_key)
                    changes.pop(_key, None)

            if not changed_keys:
                continue

            # Remove custom attributes starting with `avalon_` from changes
            # - these custom attributes are not synchronized
            avalon_keys = []
            for key in changes:
                if key.startswith("avalon_"):
                    avalon_keys.append(key)

            for _key in avalon_keys:
                changed_keys.remove(_key)
                changes.pop(_key, None)

            if not changed_keys:
                continue

            ent_info["keys"] = changed_keys
            ent_info["changes"] = changes
            filtered_updates[ftrack_id] = ent_info

        return filtered_updates

    def get_ent_path(self, ftrack_id):
        entity = self.ftrack_ents_by_id.get(ftrack_id)
        if not entity:
            entity = self.process_session.query(
                self.entities_query_by_id.format(
                    self.cur_project["id"], ftrack_id
                )
            ).first()
            if entity:
                self.ftrack_ents_by_id[ftrack_id] = entity
            else:
                return "unknown hierarchy"
        return "/".join([ent["name"] for ent in entity["link"]])

    def launch(self, session, event):
<<<<<<< HEAD
        # Try to commit and if any error happen then recreate session
        try:
            self.process_session.commit()
        except Exception:
            self.set_process_session(session)

        # Reset object values for each launch
        self.reset_variables()
        self._cur_event = event

        entities_by_action = {
            "remove": {},
            "update": {},
            "move": {},
            "add": {}
        }
        self.log.debug("Starting event")
        entities_info = event["data"]["entities"]
        found_actions = set()
        for ent_info in entities_info:
            entityType = ent_info["entityType"]
            if entityType in self.ignore_entTypes:
                continue

            entity_type = ent_info.get("entity_type")
            if not entity_type or entity_type in self.ignore_ent_types:
                continue

            action = ent_info["action"]
            ftrack_id = ent_info["entityId"]
            if action == "move":
                ent_keys = ent_info["keys"]
                # Seprate update info from move action
                if len(ent_keys) > 1:
                    _ent_info = ent_info.copy()
                    for ent_key in ent_keys:
                        if ent_key == "parent_id":
                            _ent_info["changes"].pop(ent_key, None)
                            _ent_info["keys"].remove(ent_key)
                        else:
                            ent_info["changes"].pop(ent_key, None)
                            ent_info["keys"].remove(ent_key)

                    entities_by_action["update"][ftrack_id] = _ent_info

            found_actions.add(action)
            entities_by_action[action][ftrack_id] = ent_info

        found_actions = list(found_actions)
        if not found_actions:
            self.log.debug("There are not actions to do")
            return True

        # Check if auto sync was turned on/off
        updated = entities_by_action["update"]
        for ftrack_id, ent_info in updated.items():
            # filter project
            if ent_info["entityType"] != "show":
                continue

            changes = ent_info["changes"]
            if cust_attr_auto_sync not in changes:
                continue

            auto_sync = changes[cust_attr_auto_sync]["new"]
            if auto_sync == "1":
                # Trigger sync to avalon action if auto sync was turned on
                ft_project = self.cur_project
=======
        ca_mongoid = lib.get_ca_mongoid()
        # If mongo_id textfield has changed: RETURN!
        # - infinite loop
        for ent in event['data']['entities']:
            if ent.get('keys') is not None:
                if ca_mongoid in ent['keys']:
                    return

        entities = self._get_entities(session, event, self.ignore_entityType)
        ft_project = None
        # get project
        for entity in entities:
            try:
                base_proj = entity['link'][0]
            except Exception:
                continue
            ft_project = session.get(base_proj['type'], base_proj['id'])
            break

        for ent_info in event['data']['entities']:
            # filter project
            if ent_info.get("entityType") != "show":
                continue

            if ent_info.get("action") != "update":
                continue

            changes = ent_info.get("changes") or {}
            if 'avalon_auto_sync' not in changes:
                continue

            auto_sync = changes['avalon_auto_sync']["new"]
            if auto_sync == "1":
                # Trigger sync to avalon action if auto sync was turned on
>>>>>>> 2312a543
                self.log.debug((
                    "Auto sync was turned on for project <{}>."
                    " Triggering syncToAvalon action."
                ).format(ft_project["full_name"]))
                selection = [{
                    "entityId": ft_project["id"],
                    "entityType": "show"
                }]
<<<<<<< HEAD
=======
                # Stop event so sync hierarchical won't be affected
                # - other event should not be affected since auto-sync
                #   is in all cases single data event
                event.stop()
                # Trigger action
>>>>>>> 2312a543
                self.trigger_action(
                    action_name="sync.to.avalon.server",
                    event=event,
                    selection=selection
                )
            # Exit for both cases
            return True

<<<<<<< HEAD
        # Filter updated data by changed keys
        updated = self.filter_updated(updated)

        # skip most of events where nothing has changed for avalon
=======
        # check if project is set to auto-sync
>>>>>>> 2312a543
        if (
            len(found_actions) == 1 and
            found_actions[0] == "update" and
            not updated
        ):
            self.log.debug("There are not actions to process after filtering")
            return True

        ft_project = self.cur_project
        # Check if auto-sync custom attribute exists
        if cust_attr_auto_sync not in ft_project["custom_attributes"]:
            # TODO should we sent message to someone?
            # TODO report
            self.log.error((
                "Custom attribute \"{}\" is not created or user \"{}\" used"
                " for Event server don't have permissions to access it!"
            ).format(cust_attr_auto_sync, self.session.api_user))
            return True

        # Skip if auto-sync is not set
        auto_sync = ft_project["custom_attributes"][cust_attr_auto_sync]
        if auto_sync is not True:
            self.log.debug("Auto sync is not turned on")
            return True

        # Get ftrack entities - find all ftrack ids first
        ftrack_ids = []
        for ftrack_id in updated:
            ftrack_ids.append(ftrack_id)

        for action, ftrack_ids in entities_by_action.items():
            # skip updated (already prepared) and removed (not exist in ftrack)
            if action == "remove":
                continue

            for ftrack_id in ftrack_ids:
                if ftrack_id not in ftrack_ids:
                    ftrack_ids.append(ftrack_id)

        if ftrack_ids:
            joined_ids = ", ".join(["\"{}\"".format(id) for id in ftrack_ids])
            ftrack_entities = self.process_session.query(
                self.entities_query_by_id.format(ft_project["id"], joined_ids)
            ).all()
            for entity in ftrack_entities:
                self.ftrack_ents_by_id[entity["id"]] = entity

        # Filter updates where name is changing
        for ftrack_id, ent_info in updated.items():
            ent_keys = ent_info["keys"]
            # Seprate update info from rename
            if "name" not in ent_keys:
                continue

            _ent_info = copy.deepcopy(ent_info)
            for ent_key in ent_keys:
                if ent_key == "name":
                    ent_info["changes"].pop(ent_key, None)
                    ent_info["keys"].remove(ent_key)
                else:
                    _ent_info["changes"].pop(ent_key, None)
                    _ent_info["keys"].remove(ent_key)

            self.ftrack_renamed[ftrack_id] = _ent_info

        self.ftrack_removed = entities_by_action["remove"]
        self.ftrack_moved = entities_by_action["move"]
        self.ftrack_added = entities_by_action["add"]
        self.ftrack_updated = updated

        self.log.debug("Main process started")
        time_1 = time.time()
        # 1.) Process removed - may affect all other actions
        self.process_removed()
        time_2 = time.time()
        # 2.) Process renamed - may affect added
        self.process_renamed()
        time_3 = time.time()
        # 3.) Process added - moved entity may be moved to new entity
        self.process_added()
        time_4 = time.time()
        # 4.) Process moved
        self.process_moved()
        time_5 = time.time()
        # 5.) Process updated
        self.process_updated()
        time_6 = time.time()
        # 6.) Process changes in hierarchy or hier custom attribues
        self.process_hier_cleanup()
        time_7 = time.time()

        self.log.debug("Main process finished")
        print(time_2 - time_1)
        print(time_3 - time_2)
        print(time_4 - time_3)
        print(time_5 - time_4)
        print(time_6 - time_5)
        print(time_7 - time_6)

        return True

    def process_removed(self):
        if not self.ftrack_removed:
            return
        ent_infos = self.ftrack_removed
        removable_ids = []
        recreate_ents = []
        removed_names = []
        for ftrack_id, removed in ent_infos.items():
            entity_type = removed["entity_type"]
            parent_id = removed["parentId"]
            removed_name = removed["changes"]["name"]["old"]
            if entity_type == "Task":
                avalon_ent = self.avalon_ents_by_ftrack_id.get(parent_id)
                if not avalon_ent:
                    self.log.debug((
                        "Parent entity of task was not found in avalon <{}>"
                    ).format(self.get_ent_path(parent_id)))
                    continue

                mongo_id = avalon_ent["_id"]
                if mongo_id not in self.task_changes_by_avalon_id:
                    self.task_changes_by_avalon_id[mongo_id] = (
                        avalon_ent["data"]["tasks"]
                    )

                if removed_name in self.task_changes_by_avalon_id[mongo_id]:
                    self.task_changes_by_avalon_id[mongo_id].remove(
                        removed_name
                    )

                continue

            avalon_ent = self.avalon_ents_by_ftrack_id.get(ftrack_id)
            if not avalon_ent:
                continue
            mongo_id = avalon_ent["_id"]
            if self.changeability_by_mongo_id[mongo_id]:
                removable_ids.append(mongo_id)
                removed_names.append(removed_name)
            else:
                recreate_ents.append(avalon_ent)

        if removable_ids:
            self.dbcon.update_many(
                {"_id": {"$in": removable_ids}, "type": "asset"},
                {"$set": {"type": "archived_asset"}}
            )
            self.remove_cached_by_key("id", removable_ids)

        if recreate_ents:
            # sort removed entities by parents len
            # - length of parents determine hierarchy level
            recreate_ents = sorted(
                recreate_ents,
                key=(lambda item: len(
                    (item.get("data", {}).get("parents") or [])
                ))
            )

            proj, ents = self.avalon_entities
            for avalon_entity in recreate_ents:
                old_ftrack_id = avalon_entity["data"]["ftrackId"]
                vis_par = avalon_entity["data"]["visualParent"]
                if vis_par is None:
                    vis_par = proj["_id"]
                parent_ent = self.avalon_ents_by_id[vis_par]
                parent_ftrack_id = parent_ent["data"]["ftrackId"]
                parent_ftrack_ent = self.ftrack_ents_by_id.get(
                    parent_ftrack_id
                )
                if not parent_ftrack_ent:
                    if parent_ent["type"].lower() == "project":
                        parent_ftrack_ent = self.cur_project
                    else:
                        parent_ftrack_ent = self.process_session.query(
                            self.entities_query_by_id.format(
                                self.cur_project["id"], parent_ftrack_id
                            )
                        ).one()
                entity_type = avalon_entity["data"]["entityType"]
                new_entity = self.process_session.create(entity_type, {
                    "name": avalon_entity["name"],
                    "parent": parent_ftrack_ent
                })
                try:
                    self.process_session.commit()
                except Exception:
                    # TODO logging
                    # TODO report
                    self.process_session.rolback()
                    continue

                new_entity_id = new_entity["id"]
                avalon_entity["data"]["ftrackId"] = new_entity_id

                for key, val in avalon_entity["data"].items():
                    if not val:
                        continue
                    if key not in new_entity["custom_attributes"]:
                        continue

                    new_entity["custom_attributes"][key] = val

                new_entity["custom_attributes"][cust_attr_id_key] = (
                    str(avalon_entity["_id"])
                )
                try:
                    self.process_session.commit()
                except Exception:
                    # TODO logging
                    # TODO report
                    self.process_session.rolback()
                    self.log.warning(
                        "Process session commit failed!",
                        exc_info=True
                    )
                    continue

                self.ftrack_recreated_mapping[old_ftrack_id] = new_entity_id
                self.process_session.commit()

                found_idx = None
                for idx, _entity in enumerate(self._avalon_ents):
                    if _entity["_id"] == avalon_entity["_id"]:
                        found_idx = idx
                        break

                if found_idx is None:
                    continue

                # Prepare updates dict for mongo update
                if "data" not in self.updates[avalon_entity["_id"]]:
                    self.updates[avalon_entity["_id"]]["data"] = {}

                self.updates[avalon_entity["_id"]]["data"]["ftrackId"] = (
                    new_entity_id
                )
                # Update cached entities
                self._avalon_ents[found_idx] = avalon_entity

                if self._avalon_ents_by_id is not None:
                    mongo_id = avalon_entity["_id"]
                    self._avalon_ents_by_id[mongo_id] = avalon_entity

                if self._avalon_ents_by_parent_id is not None:
                    vis_par = avalon_entity["data"]["visualParent"]
                    children = self._avalon_ents_by_parent_id[vis_par]
                    found_idx = None
                    for idx, _entity in enumerate(children):
                        if _entity["_id"] == avalon_entity["_id"]:
                            found_idx = idx
                            break
                    children[found_idx] = avalon_entity
                    self._avalon_ents_by_parent_id[vis_par] = children

                if self._avalon_ents_by_ftrack_id is not None:
                    self._avalon_ents_by_ftrack_id.pop(old_ftrack_id)
                    self._avalon_ents_by_ftrack_id[new_entity_id] = (
                        avalon_entity
                    )

                if self._avalon_ents_by_name is not None:
                    name = avalon_entity["name"]
                    self._avalon_ents_by_name[name] = avalon_entity

        # Check if entities with same name can be synchronized
        if not removed_names:
            return

        self.check_names_synchronizable(removed_names)

    def check_names_synchronizable(self, names):
        """Check if entities with specific names are importable.

        This check should happend after removing entity or renaming entity.
        When entity was removed or renamed then it's name is possible to sync.
        """
        joined_passed_names = ", ".join(
            ["\"{}\"".format(name) for name in names]
        )
        same_name_entities = self.process_session.query(
            self.entities_name_query_by_name.format(
                self.cur_project["id"], joined_passed_names
            )
        ).all()
        if not same_name_entities:
            return

        entities_by_name = collections.defaultdict(list)
        for entity in same_name_entities:
            entities_by_name[entity["name"]].append(entity)

        synchronizable_ents = []
        self.log.debug((
            "Deleting of entities should allow to synchronize another entities"
            " with same name."
        ))
        for name, ents in entities_by_name.items():
            if len(ents) != 1:
                self.log.debug((
                    "Name \"{}\" still have more than one entity <{}>"
                ).format(
                    name, "| ".join(
                        [self.get_ent_path(ent["id"]) for ent in ents]
                    )
                ))
                continue

            entity = ents[0]
            self.log.debug("Checking if can synchronize entity <{}>".format(
                self.get_ent_path(entity["id"])
            ))
            # skip if already synchronized
            ftrack_id = entity["id"]
            if ftrack_id in self.avalon_ents_by_ftrack_id:
                self.log.debug("Entity is already synchronized")
                continue

            parent_id = entity["parent_id"]
            if parent_id not in self.avalon_ents_by_ftrack_id:
                self.log.debug(
                    "Entity's parent entity doesn't seems to be synchronized."
                )
                continue

            synchronizable_ents.append(entity)

        if not synchronizable_ents:
            return

        synchronizable_ents = sorted(
            synchronizable_ents,
            key=(lambda entity: len(entity["link"]))
        )

        children_queue = queue.Queue()
        for entity in synchronizable_ents:
            parent_avalon_ent = self.avalon_ents_by_ftrack_id[
                entity["parent_id"]
            ]
            self.create_entity_in_avalon(entity, parent_avalon_ent)

            for child in entity["children"]:
                if child.entity_type.lower() == "task":
                    continue
                children_queue.put(child)

        while not children_queue.empty():
            entity = children_queue.get()
            ftrack_id = entity["id"]
            name = entity["name"]
            ent_by_ftrack_id = self.avalon_ents_by_ftrack_id.get(ftrack_id)
            if ent_by_ftrack_id:
                raise Exception((
                    "This is bug, parent was just synchronized to avalon"
                    " but entity is already in database {}"
                ).format(dict(entity)))

            # Entity has duplicated name with another entity
            # - may be renamed: in that case renaming method will handle that
            duplicate_ent = self.avalon_ents_by_name.get(name)
            if duplicate_ent:
                continue

            passed_regex = avalon_sync.check_regex(
                name, "asset", schema_patterns=self.regex_schemas
            )
            if not passed_regex:
                continue

            parent_id = entity["parent_id"]
            parent_avalon_ent = self.avalon_ents_by_ftrack_id[parent_id]

            self.create_entity_in_avalon(entity, parent_avalon_ent)

            for child in entity["children"]:
                if child.entity_type.lower() == "task":
                    continue
                children_queue.put(child)

    def create_entity_in_avalon(self, ftrack_ent, parent_avalon):
        proj, ents = self.avalon_entities

        # Parents, Hierarchy
        ent_path_items = [ent["name"] for ent in ftrack_ent["link"]]
        parents = ent_path_items[1:len(ent_path_items)-1:]
        hierarchy = ""
        if len(parents) > 0:
            hierarchy = os.path.sep.join(parents)

        # Tasks
        tasks = []
        for child in ftrack_ent["children"]:
            if child.entity_type.lower() != "task":
                continue
            tasks.append(child["name"])

        # Visual Parent
        vis_par = None
        if parent_avalon["type"].lower() != "project":
            vis_par = parent_avalon["_id"]

        mongo_id = ObjectId()
        name = ftrack_ent["name"]
        final_entity = {
            "_id": mongo_id,
            "name": name,
            "type": "asset",
            "schema": entity_schemas["asset"],
            "parent": proj["_id"],
            "data": {
                "ftrackId": ftrack_ent["id"],
                "entityType": ftrack_ent.entity_type,
                "parents": parents,
                "hierarchy": hierarchy,
                "tasks": tasks,
                "visualParent": vis_par
            }
        }
        cust_attrs = self.get_cust_attr_values(ftrack_ent)
        for key, val in cust_attrs.items():
            final_entity["data"][key] = val

        test_queue = queue.Queue()
        test_queue.put(final_entity)
        while not test_queue.empty():
            in_dict = test_queue.get()
            for key, val in in_dict.items():
                if isinstance(val, dict):
                    test_queue.put(val)
                    continue

        schema.validate(final_entity)

        replaced = False
        archived = self.avalon_archived_by_name.get(name)
        if archived:
            archived_id = archived["_id"]
            if (
                archived["data"]["parents"] == parents or
                self.changeability_by_mongo_id[archived_id]
            ):
                mongo_id = archived_id
                final_entity["_id"] = mongo_id
                self.dbcon.replace_one({"_id": mongo_id}, final_entity)
                replaced = True

        if not replaced:
            self.dbcon.insert_one(final_entity)

        ftrack_ent["custom_attributes"][cust_attr_id_key] = str(mongo_id)
        try:
<<<<<<< HEAD
            self.process_session.commit()
        except Exception:
            self.process_session.rolback()
            # TODO logging
            # TODO report

        # modify cached data
        # Skip if self._avalon_ents is not set(maybe never happen)
        if self._avalon_ents is None:
            return final_entity

        if self._avalon_ents is not None:
            proj, ents = self._avalon_ents
            ents.append(final_entity)
            self._avalon_ents = (proj, ents)

        if self._avalon_ents_by_id is not None:
            self._avalon_ents_by_id[mongo_id] = final_entity

        if self._avalon_ents_by_parent_id is not None:
            self._avalon_ents_by_parent_id[vis_par].append(final_entity)

        if self._avalon_ents_by_ftrack_id is not None:
            self._avalon_ents_by_ftrack_id[ftrack_ent["id"]] = final_entity

        if self._avalon_ents_by_name is not None:
            self._avalon_ents_by_name[ftrack_ent["name"]] = final_entity

        return final_entity

    def get_cust_attr_values(self, entity, keys=None):
        output = {}
        custom_attrs, hier_attrs = self.avalon_custom_attributes
        not_processed_keys = True
        if keys:
            not_processed_keys = [k for k in keys]
        # Notmal custom attributes
        processed_keys = []
        for attr in custom_attrs:
            if not not_processed_keys:
                break
            key = attr["key"]
            if key in processed_keys:
                continue
            if key.startswith("avalon_"):
                continue

            if key not in entity["custom_attributes"]:
                continue

            if keys:
                if key not in keys:
                    continue
                else:
                    not_processed_keys.remove(key)

            output[key] = entity["custom_attributes"][key]
            processed_keys.append(key)

        if not not_processed_keys:
            return output

        # Hierarchical cust attrs
        hier_keys = []
        defaults = {}
        for attr in hier_attrs:
            key = attr["key"]
            if key.startswith("avalon_"):
                continue

            if keys and key not in keys:
                continue
            hier_keys.append(key)
            defaults[key] = attr["default"]

        hier_values = avalon_sync.get_hierarchical_attributes(
            self.process_session, entity, hier_keys, defaults
        )
        for key, val in hier_values.items():
            output[key] = val

        return output

    def process_renamed(self):
        if not self.ftrack_renamed:
            return

        ent_infos = self.ftrack_renamed
        renamed_tasks = {}
        not_found = {}
        changeable_queue = queue.Queue()
        for ftrack_id, ent_info in ent_infos.items():
            entity_type = ent_info["entity_type"]
            new_name = ent_info["changes"]["name"]["new"]
            old_name = ent_info["changes"]["name"]["old"]
            if entity_type == "Task":
                parent_id = ent_info["parentId"]
                renamed_tasks[parent_id] = {
                    "new": new_name,
                    "old": old_name,
                    "ent_info": ent_info
                }
                continue

            avalon_ent = self.avalon_ents_by_ftrack_id.get(ftrack_id)
            if not avalon_ent:
                not_found[ftrack_id] = ent_info
                continue

            if new_name == avalon_ent["name"]:
                continue

            mongo_id = avalon_ent["_id"]
            if self.changeability_by_mongo_id[mongo_id]:
                changeable_queue.put((ftrack_id, avalon_ent, new_name))
            else:
                ftrack_ent = self.ftrack_ents_by_id[ftrack_id]
                ftrack_ent["name"] = avalon_ent["name"]
                try:
                    self.process_session.commit()
                except Exception:
                    self.process_session.rollback()
                    # TODO report
                    # TODO logging
                    self.log.warning(
                        "Process session commit failed!",
                        exc_info=True
                    )

        old_names = []
        # Process renaming in Avalon DB
        while not changeable_queue.empty():
            ftrack_id, avalon_ent, new_name = changeable_queue.get()
            mongo_id = avalon_ent["_id"]
            old_name = avalon_ent["name"]

            _entity_type = "asset"
            if entity_type == "Project":
                _entity_type = "project"

            passed_regex = avalon_sync.check_regex(
                new_name, _entity_type, schema_patterns=self.regex_schemas
            )
            ent_path = self.get_ent_path(ftrack_id)
            if not passed_regex:
                # TODO report
                # TODO logging
                # new name does not match regex (letters numbers and _)
                # TODO move this to special report method
                self.log.warning(
                    "Entity name contain invalid symbols <{}>".format(ent_path)
                )
                continue

            # if avalon does not have same name then can be changed
            same_name_avalon_ent = self.avalon_ents_by_name.get(new_name)
            if not same_name_avalon_ent:
                old_val = self._avalon_ents_by_name.pop(old_name)
                old_val["name"] = new_name
                self._avalon_ents_by_name[new_name] = old_val
                self.updates[mongo_id] = {"name": new_name}
                self.renamed_in_avalon.append(mongo_id)

                old_names.append(old_name)
                if new_name in old_names:
                    old_names.remove(new_name)

                # TODO report
                # TODO logging
                self.log.debug(
                    "Name of entity will be changed to \"{}\" <{}>".format(
                        new_name, ent_path
                    )
                )
                continue

            # Check if same name is in changable_queue
            # - it's name may be changed in next iteration
            same_name_ftrack_id = same_name_avalon_ent["data"]["ftrackId"]
            same_is_unprocessed = False
            for item in list(changeable_queue.queue):
                if same_name_ftrack_id == item[0]:
                    same_is_unprocessed = True
                    break

            if same_is_unprocessed:
                changeable_queue.put((ftrack_id, avalon_ent, new_name))
                continue

            # TODO report
            # TODO logging
            # Duplicated entity name
            # TODO move this to special report method
            self.log.warning(
                "Entity name is duplicated in the project <{}>".format(
                    ent_path
                )
            )

        if old_names:
            self.check_names_synchronizable(old_names)

        for parent_id, task_change in renamed_tasks.items():
            avalon_ent = self.avalon_ents_by_ftrack_id.get(parent_id)
            ent_info = task_change["ent_info"]
            if not avalon_ent:
                not_found[ent_info["entityId"]] = ent_info
                continue

            mongo_id = avalon_ent["_id"]
            if mongo_id not in self.task_changes_by_avalon_id:
                self.task_changes_by_avalon_id[mongo_id] = (
                    avalon_ent["data"]["tasks"]
                )

            new_name = task_change["new"]
            old_name = task_change["old"]
            passed_regex = avalon_sync.check_regex(
                new_name, "task", schema_patterns=self.regex_schemas
            )
            if not passed_regex:
                # TODO report
                # TODO logging
                ftrack_id = ent_info["enityId"]
                ent_path = self.get_ent_path(ftrack_id)
                self.log.warning((
                    "Name of renamed entity <{}> contain invalid symbols"
                ).format(ent_path))
                # TODO should we rename back to previous name?
                # entity = self.ftrack_ents_by_id[ftrack_id]
                # entity["name"] = old_name
                # try:
                #     self.process_session.commit()
                #     # TODO report
                #     # TODO logging
                # except Exception:
                #     self.process_session.rollback()
                #     # TODO report
                #     # TODO logging
                #     self.log.warning(
                #         "Process session commit failed!",
                #         exc_info=True
                #     )

                continue

            if old_name in self.task_changes_by_avalon_id[mongo_id]:
                self.task_changes_by_avalon_id[mongo_id].remove(old_name)

            if new_name not in self.task_changes_by_avalon_id[mongo_id]:
                self.task_changes_by_avalon_id[mongo_id].append(new_name)

        # not_found are not processed since all not found are not found
        # because they are not synchronizable

    def process_added(self):
        ent_infos = self.ftrack_added
        if not ent_infos:
            return

        cust_attrs, hier_attrs = self.avalon_cust_attrs
        configuration_id = None
        for attr in cust_attrs:
            key = attr["key"]
            if key == cust_attr_id_key:
                configuration_id = attr["id"]
                break

        # Skip if already exit in avalon db or tasks entities
        # - happen when was created by any sync event/action
        pop_out_ents = []
        new_tasks_by_parent = collections.defaultdict(list)
        _new_ent_infos = {}
        for ftrack_id, ent_info in ent_infos.items():
            if self.avalon_ents_by_ftrack_id.get(ftrack_id):
                pop_out_ents.append(ftrack_id)
                continue

            if ent_info["entity_type"] == "Task":
                parent_id = ent_info["parentId"]
                new_tasks_by_parent[parent_id].append(ent_info)
                pop_out_ents.append(ftrack_id)

            _entity_key = collections.OrderedDict({
                "configuration_id": configuration_id,
                "entity_id": ftrack_id
            })

            self.process_session.recorded_operations.push(
                fa_session.ftrack_api.operation.UpdateEntityOperation(
                    "ContextCustomAttributeValue",
                    _entity_key,
                    "value",
                    fa_session.ftrack_api.symbol.NOT_SET,
                    ""
                )
            )
        try:
            # Commit changes of mongo_id to empty string
            self.process_session.commit()
        except Exception:
            self.process_session.rollback()
            # TODO logging
            # TODO report

        for ftrack_id in pop_out_ents:
            ent_infos.pop(ftrack_id)

        # sort by parents length (same as by hierarchy level)
        _ent_infos = sorted(
            ent_infos.values(),
            key=(lambda ent_info: len(ent_info.get("parents", [])))
        )
        to_sync_by_id = collections.OrderedDict()
        for ent_info in _ent_infos:
            ft_id = ent_info["entityId"]
            to_sync_by_id[ft_id] = self.ftrack_ents_by_id[ft_id]

        # cache regex success (for tasks)
        duplicated = []
        regex_failed = []
        for ftrack_id, entity in to_sync_by_id.items():
            if entity.entity_type.lower() == "project":
                raise Exception((
                    "Project can't be created with event handler!"
                    "This is a bug"
                ))
            parent_id = entity["parent_id"]
            parent_avalon = self.avalon_ents_by_ftrack_id.get(parent_id)
            if not parent_avalon:
                continue

            is_synchonizable = True
            name = entity["name"]
            passed_regex = avalon_sync.check_regex(
                name, "asset", schema_patterns=self.regex_schemas
            )
            if not passed_regex:
                regex_failed.append(ftrack_id)
                is_synchonizable = False

            if name in self.avalon_ents_by_name:
                duplicated.append(ftrack_id)
                is_synchonizable = False

            if not is_synchonizable:
                continue

            self.create_entity_in_avalon(entity, parent_avalon)

        for parent_id, ent_infos in new_tasks_by_parent.items():
            avalon_ent = self.avalon_ents_by_ftrack_id.get(parent_id)
            if not avalon_ent:
                continue

            mongo_id = avalon_ent["_id"]
            if mongo_id not in self.task_changes_by_avalon_id:
                self.task_changes_by_avalon_id[mongo_id] = (
                    avalon_ent["data"]["tasks"]
                )

            for ent_info in ent_infos:
                new_name = ent_info["changes"]["name"]["new"]
                if new_name not in self.task_changes_by_avalon_id[mongo_id]:
                    self.task_changes_by_avalon_id[mongo_id].append(new_name)

        # TODO process duplicates and regex failed entities

    def process_moved(self):
        if not self.ftrack_moved:
            return

        ftrack_moved = {k: v for k, v in sorted(
            self.ftrack_moved.items(),
            key=(lambda line: len(
                (line[1].get("data", {}).get("parents") or [])
            ))
        )}

        for ftrack_id, ent_info in ftrack_moved.items():
            avalon_ent = self.avalon_ents_by_ftrack_id.get(ftrack_id)
            if not avalon_ent:
                continue

            new_parent_id = ent_info["changes"]["parent_id"]["new"]
            old_parent_id = ent_info["changes"]["parent_id"]["old"]

            mongo_id = avalon_ent["_id"]
            if self.changeability_by_mongo_id[mongo_id]:
                par_av_ent = self.avalon_ents_by_ftrack_id.get(new_parent_id)
                if not par_av_ent:
                    # TODO logging
                    # TODO report
                    ent_path_items = [self.cur_project["full_name"]]
                    ent_path_items.extend(avalon_ent["data"]["parents"])
                    ent_path = "/".join(ent_path_items)
                    self.log.warning((
                        "Parent of moved entity <{}> does not exist"
                    ).format(ent_path))
                    continue
                # THIS MUST HAPPEND AFTER CREATING NEW ENTITIES !!!!
                # - because may be moved to new created entity
                if "data" not in self.updates[mongo_id]:
                    self.updates[mongo_id]["data"] = {}
                self.updates[mongo_id]["data"]["visualParent"] = (
                    par_av_ent["_id"]
                )
                self.moved_in_avalon.append(mongo_id)

            else:
                avalon_ent = self.avalon_ents_by_id[mongo_id]
                avalon_parent_id = avalon_ent["data"]["visualParent"]
                if avalon_parent_id is None:
                    avalon_parent_id = avalon_ent["parent"]

                avalon_parent = self.avalon_ents_by_id[avalon_parent_id]
                parent_id = avalon_parent["data"]["ftrackId"]

                if parent_id in self.ftrack_recreated_mapping:
                    parent_id = (
                        self.ftrack_recreated_mapping[parent_id]
                    )
                ftrack_ent = self.ftrack_ents_by_id.get(ftrack_id)
                if not ftrack_ent:
                    ftrack_ent = self.process_session.query(
                        self.entities_query_by_id.format(
                            self.cur_project["id"], ftrack_id
                        )
                    ).one()
                    self.ftrack_ents_by_id[ftrack_id] = ftrack_ent

                if parent_id == ftrack_ent["parent_id"]:
                    continue
                self.log.debug("{} - {}".format(parent_id, ftrack_ent["parent_id"]))

                ftrack_ent["parent_id"] = parent_id
                try:
                    self.process_session.commit()
                except Exception:
                    self.process_session.rollback()
                    # TODO logging
                    # TODO report
                    self.log.warning(
                        "Process session commit failed!",
                        exc_info=True
                    )

    def process_updated(self):
        # Only custom attributes changes should get here
        if not self.ftrack_updated:
            return

        ent_infos = self.ftrack_updated
        ftrack_mongo_mapping = {}
        not_found_ids = []
        for ftrack_id, ent_info in ent_infos.items():
            avalon_ent = self.avalon_ents_by_ftrack_id.get(ftrack_id)
            if not avalon_ent:
                not_found_ids.append(ftrack_id)
                continue

            ftrack_mongo_mapping[ftrack_id] = avalon_ent["_id"]

        for ftrack_id in not_found_ids:
            ent_infos.pop(ftrack_id)

        if not ent_infos:
            return

        cust_attrs, hier_attrs = self.avalon_cust_attrs
        cust_attrs_by_obj_id = collections.defaultdict(dict)
        for cust_attr in cust_attrs:
            key = cust_attr["key"]
            if key.startswith("avalon_"):
                continue

            ca_ent_type = cust_attr["entity_type"]

            if ca_ent_type == "show":
                cust_attrs_by_obj_id[ca_ent_type][key] = cust_attr
            else:
                obj_id = cust_attr["object_type_id"]
                cust_attrs_by_obj_id[obj_id][key] = cust_attr

        hier_attrs_keys = [attr["key"] for attr in hier_attrs]

        for ftrack_id, ent_info in ent_infos.items():
            mongo_id = ftrack_mongo_mapping[ftrack_id]
            entType = ent_info["entityType"]
            if entType == "show":
                ent_cust_attrs = cust_attrs_by_obj_id.get("show")
            else:
                obj_type_id = ent_info["objectTypeId"]
                ent_cust_attrs = cust_attrs_by_obj_id.get(obj_type_id)

            for key, values in ent_info["changes"].items():
                if key in hier_attrs_keys:
                    self.hier_cust_attrs_changes[key].append(ftrack_id)
                    continue

                if key not in ent_cust_attrs:
                    continue

                if "data" not in self.updates[mongo_id]:
                    self.updates[mongo_id]["data"] = {}
                value = values["new"]
                self.updates[mongo_id]["data"][key] = value

    def process_hier_cleanup(self):
        if (
            not self.moved_in_avalon and
            not self.renamed_in_avalon and
            not self.hier_cust_attrs_changes and
            not self.task_changes_by_avalon_id
        ):
            return

        parent_changes = []
        hier_cust_attrs_ids = []
        hier_cust_attrs_keys = []
        all_keys = False
        for mongo_id in self.moved_in_avalon:
            parent_changes.append(mongo_id)
            hier_cust_attrs_ids.append(mongo_id)
            all_keys = True

        for mongo_id in self.renamed_in_avalon:
            if mongo_id not in parent_changes:
                parent_changes.append(mongo_id)

        for key, ftrack_ids in self.hier_cust_attrs_changes.items():
            if key.startswith("avalon_"):
                continue
            for ftrack_id in ftrack_ids:
                avalon_ent = self.avalon_ents_by_ftrack_id[ftrack_id]
                mongo_id = avalon_ent["_id"]
                if mongo_id in hier_cust_attrs_ids:
                    continue
                hier_cust_attrs_ids.append(mongo_id)
                if not all_keys and key not in hier_cust_attrs_keys:
                    hier_cust_attrs_keys.append(key)

        # Tasks preparation ****
        for mongo_id, tasks in self.task_changes_by_avalon_id.items():
            avalon_ent = self.avalon_ents_by_id[mongo_id]
            if "data" not in self.updates[mongo_id]:
                self.updates[mongo_id]["data"] = {}

            self.updates[mongo_id]["data"]["tasks"] = tasks

        # Parents preparation ***
        mongo_to_ftrack_parents = {}
        missing_ftrack_ents = {}
        for mongo_id in parent_changes:
            avalon_ent = self.avalon_ents_by_id[mongo_id]
            ftrack_id = avalon_ent["data"]["ftrackId"]
            if ftrack_id not in self.ftrack_ents_by_id:
                missing_ftrack_ents[ftrack_id] = mongo_id
                continue
            ftrack_ent = self.ftrack_ents_by_id[ftrack_id]
            mongo_to_ftrack_parents[mongo_id] = len(ftrack_ent["link"])

        if missing_ftrack_ents:
            joine_ids = ", ".join(
                ["\"{}\"".format(id) for id in missing_ftrack_ents.keys()]
            )
            entities = self.process_session.query(
                self.entities_query_by_id.format(
                    self.cur_project["id"], joine_ids
                )
            ).all()
            for entity in entities:
                ftrack_id = entity["id"]
                self.ftrack_ents_by_id[ftrack_id] = entity
                mongo_id = missing_ftrack_ents[ftrack_id]
                mongo_to_ftrack_parents[mongo_id] = len(entity["link"])

        stored_parents_by_mongo = {}
        # sort by hierarchy level
        mongo_to_ftrack_parents = [k for k, v in sorted(
            mongo_to_ftrack_parents.items(),
            key=(lambda item: item[1])
        )]
        for mongo_id in mongo_to_ftrack_parents:
            avalon_ent = self.avalon_ents_by_id[mongo_id]
            vis_par = avalon_ent["data"]["visualParent"]
            if vis_par in stored_parents_by_mongo:
                parents = [par for par in stored_parents_by_mongo[vis_par]]
                if vis_par is not None:
                    parent_ent = self.avalon_ents_by_id[vis_par]
                    parents.append(parent_ent["name"])
                stored_parents_by_mongo[mongo_id] = parents
                continue

            ftrack_id = avalon_ent["data"]["ftrackId"]
            ftrack_ent = self.ftrack_ents_by_id[ftrack_id]
            ent_path_items = [ent["name"] for ent in ftrack_ent["link"]]
            parents = ent_path_items[1:len(ent_path_items)-1:]
            stored_parents_by_mongo[mongo_id] = parents

        for mongo_id, parents in stored_parents_by_mongo.items():
            avalon_ent = self.avalon_ents_by_id[mongo_id]
            cur_par = avalon_ent["data"]["parents"]
            if cur_par == parents:
                continue

            hierarchy = ""
            if len(parents) > 0:
                hierarchy = os.path.sep.join(parents)

            if "data" not in self.updates[mongo_id]:
                self.updates[mongo_id]["data"] = {}
            self.updates[mongo_id]["data"]["parents"] = parents
            self.updates[mongo_id]["data"]["hierarchy"] = hierarchy

        # Skip custom attributes if didn't change
        if not hier_cust_attrs_ids:
            self.update_entities()
            return

        cust_attrs, hier_attrs = self.avalon_cust_attrs

        # Hierarchical custom attributes preparation ***
        if all_keys:
            hier_cust_attrs_keys = [
                attr["key"] for attr in hier_attrs if (
                    not attr["key"].startswith("avalon_")
                )
=======
            for entity in import_entities:
                result = lib.import_to_avalon(
                    session=session,
                    entity=entity,
                    ft_project=ft_project,
                    av_project=avalon_project,
                    custom_attributes=custom_attributes
                )
                if 'errors' in result and len(result['errors']) > 0:
                    session.commit()
                    lib.show_errors(self, event, result['errors'])

                    return

                if avalon_project is None:
                    if 'project' in result:
                        avalon_project = result['project']

        except Exception as e:
            # reset session to clear it
            session.rollback()

            message = str(e)
            title = 'Hey You! Unknown Error has been raised! (*look below*)'
            ftrack_message = (
                'SyncToAvalon event ended with unexpected error'
                ' please check log file or contact Administrator'
                ' for more information.'
            )
            items = [
                {'type': 'label', 'value': '# Fatal Error'},
                {'type': 'label', 'value': '<p>{}</p>'.format(ftrack_message)}
>>>>>>> 2312a543
            ]

        mongo_ftrack_mapping = {}
        cust_attrs_ftrack_ids = []
        # ftrack_parenting = collections.defaultdict(list)
        entities_dict = collections.defaultdict(dict)

        children_queue = queue.Queue()
        parent_queue = queue.Queue()

        for mongo_id in hier_cust_attrs_ids:
            avalon_ent = self.avalon_ents_by_id[mongo_id]
            parent_queue.put(avalon_ent)
            ftrack_id = avalon_ent["data"]["ftrackId"]
            if ftrack_id not in entities_dict:
                entities_dict[ftrack_id] = {
                    "children": [],
                    "parent_id": None,
                    "hier_attrs": {}
                }

            mongo_ftrack_mapping[mongo_id] = ftrack_id
            cust_attrs_ftrack_ids.append(ftrack_id)
            children_ents = self.avalon_ents_by_parent_id.get(mongo_id) or []
            for children_ent in children_ents:
                _ftrack_id = children_ent["data"]["ftrackId"]
                if _ftrack_id in entities_dict:
                    continue

                entities_dict[_ftrack_id] = {
                    "children": [],
                    "parent_id": None,
                    "hier_attrs": {}
                }
                # if _ftrack_id not in ftrack_parenting[ftrack_id]:
                #     ftrack_parenting[ftrack_id].append(_ftrack_id)
                entities_dict[_ftrack_id]["parent_id"] = ftrack_id
                if _ftrack_id not in entities_dict[ftrack_id]["children"]:
                    entities_dict[ftrack_id]["children"].append(_ftrack_id)
                children_queue.put(children_ent)

        while not children_queue.empty():
            avalon_ent = children_queue.get()
            mongo_id = avalon_ent["_id"]
            ftrack_id = avalon_ent["data"]["ftrackId"]
            if ftrack_id in cust_attrs_ftrack_ids:
                continue

            mongo_ftrack_mapping[mongo_id] = ftrack_id
            cust_attrs_ftrack_ids.append(ftrack_id)

            children_ents = self.avalon_ents_by_parent_id.get(mongo_id) or []
            for children_ent in children_ents:
                _ftrack_id = children_ent["data"]["ftrackId"]
                if _ftrack_id in entities_dict:
                    continue

                entities_dict[_ftrack_id] = {
                    "children": [],
                    "parent_id": None,
                    "hier_attrs": {}
                }
                entities_dict[_ftrack_id]["parent_id"] = ftrack_id
                if _ftrack_id not in entities_dict[ftrack_id]["children"]:
                    entities_dict[ftrack_id]["children"].append(_ftrack_id)
                children_queue.put(children_ent)

        while not parent_queue.empty():
            avalon_ent = parent_queue.get()
            if avalon_ent["type"].lower() == "project":
                continue

            ftrack_id = avalon_ent["data"]["ftrackId"]

            vis_par = avalon_ent["data"]["visualParent"]
            if vis_par is None:
                vis_par = avalon_ent["parent"]

            parent_ent = self.avalon_ents_by_id[vis_par]
            parent_ftrack_id = parent_ent["data"]["ftrackId"]
            if parent_ftrack_id not in entities_dict:
                entities_dict[parent_ftrack_id] = {
                    "children": [],
                    "parent_id": None,
                    "hier_attrs": {}
                }

            if ftrack_id not in entities_dict[parent_ftrack_id]["children"]:
                entities_dict[parent_ftrack_id]["children"].append(ftrack_id)

            entities_dict[ftrack_id]["parent_id"] = parent_ftrack_id

            if parent_ftrack_id in cust_attrs_ftrack_ids:
                continue
            mongo_ftrack_mapping[vis_par] = parent_ftrack_id
            cust_attrs_ftrack_ids.append(parent_ftrack_id)
            # if ftrack_id not in ftrack_parenting[parent_ftrack_id]:
            #     ftrack_parenting[parent_ftrack_id].append(ftrack_id)

            parent_queue.put(parent_ent)

        # Prepare values to query
        entity_ids_joined = ", ".join([
            "\"{}\"".format(id) for id in cust_attrs_ftrack_ids
        ])
        attributes_joined = ", ".join([
            "\"{}\"".format(name) for name in hier_cust_attrs_keys
        ])
        [values] = self.process_session._call([{
            "action": "query",
            "expression": (
                "select value, entity_id from CustomAttributeValue "
                "where entity_id in ({}) and configuration.key in ({})"
            ).format(entity_ids_joined, attributes_joined)
        }])
        ftrack_project_id = self.cur_project["id"]

        for attr in hier_attrs:
            key = attr["key"]
            if key not in hier_cust_attrs_keys:
                continue
            entities_dict[ftrack_project_id]["hier_attrs"][key] = (
                attr["default"]
            )

        # PREPARE DATA BEFORE THIS
        avalon_hier = []
        for value in values["data"]:
            if value["value"] is None:
                continue
            entity_id = value["entity_id"]
            key = value["configuration"]["key"]
            entities_dict[entity_id]["hier_attrs"][key] = value["value"]

        # Get dictionary with not None hierarchical values to pull to childs
        project_values = {}
        for key, value in (
            entities_dict[ftrack_project_id]["hier_attrs"].items()
        ):
            if value is not None:
                project_values[key] = value

        for key in avalon_hier:
            value = entities_dict[ftrack_project_id]["avalon_attrs"][key]
            if value is not None:
                project_values[key] = value

        hier_down_queue = queue.Queue()
        hier_down_queue.put((project_values, ftrack_project_id))

        while not hier_down_queue.empty():
            hier_values, parent_id = hier_down_queue.get()
            for child_id in entities_dict[parent_id]["children"]:
                _hier_values = hier_values.copy()
                for name in hier_cust_attrs_keys:
                    value = entities_dict[child_id]["hier_attrs"].get(name)
                    if value is not None:
                        _hier_values[name] = value

                entities_dict[child_id]["hier_attrs"].update(_hier_values)
                hier_down_queue.put((_hier_values, child_id))

        ftrack_mongo_mapping = {}
        for mongo_id, ftrack_id in mongo_ftrack_mapping.items():
            ftrack_mongo_mapping[ftrack_id] = mongo_id

        for ftrack_id, data in entities_dict.items():
            mongo_id = ftrack_mongo_mapping[ftrack_id]
            avalon_ent = self.avalon_ents_by_id[mongo_id]
            for key, value in data["hier_attrs"].items():
                if (
                    key in avalon_ent["data"] and
                    avalon_ent["data"][key] == value
                ):
                    continue

                if "data" not in self.updates[mongo_id]:
                    self.updates[mongo_id]["data"] = {}

                self.updates[mongo_id]["data"][key] = value

        self.update_entities()

    def update_entities(self):
        mongo_changes_bulk = []
        for mongo_id, changes in self.updates.items():
            filter = {"_id": mongo_id}
            change_data = avalon_sync.from_dict_to_set(changes)
            mongo_changes_bulk.append(UpdateOne(filter, change_data))

        if not mongo_changes_bulk:
            # TODO logging
            return
        self.dbcon.bulk_write(mongo_changes_bulk)


def register(session, plugins_presets):
    '''Register plugin. Called when used as an plugin.'''
<<<<<<< HEAD
    SyncToAvalonEvent(session, plugins_presets).register()
=======
    SyncToAvalon(session, plugins_presets).register()
>>>>>>> 2312a543
<|MERGE_RESOLUTION|>--- conflicted
+++ resolved
@@ -1,4 +1,3 @@
-<<<<<<< HEAD
 import os
 import collections
 import copy
@@ -15,20 +14,12 @@
 from pype.ftrack.lib.avalon_sync import (
     cust_attr_id_key, cust_attr_auto_sync, entity_schemas
 )
-from pype.vendor import ftrack_api
-from pype.vendor.ftrack_api import session as fa_session
+import ftrack_api
+from ftrack_api import session as fa_session
 from pype.ftrack import BaseEvent
-=======
-import ftrack_api
-from pype.ftrack import BaseEvent, lib
->>>>>>> 2312a543
 
 from pype.ftrack.lib.io_nonsingleton import DbConnector
 
-<<<<<<< HEAD
-=======
-class SyncToAvalon(BaseEvent):
->>>>>>> 2312a543
 
 class SyncToAvalonEvent(BaseEvent):
 
@@ -463,7 +454,6 @@
         return "/".join([ent["name"] for ent in entity["link"]])
 
     def launch(self, session, event):
-<<<<<<< HEAD
         # Try to commit and if any error happen then recreate session
         try:
             self.process_session.commit()
@@ -532,42 +522,6 @@
             if auto_sync == "1":
                 # Trigger sync to avalon action if auto sync was turned on
                 ft_project = self.cur_project
-=======
-        ca_mongoid = lib.get_ca_mongoid()
-        # If mongo_id textfield has changed: RETURN!
-        # - infinite loop
-        for ent in event['data']['entities']:
-            if ent.get('keys') is not None:
-                if ca_mongoid in ent['keys']:
-                    return
-
-        entities = self._get_entities(session, event, self.ignore_entityType)
-        ft_project = None
-        # get project
-        for entity in entities:
-            try:
-                base_proj = entity['link'][0]
-            except Exception:
-                continue
-            ft_project = session.get(base_proj['type'], base_proj['id'])
-            break
-
-        for ent_info in event['data']['entities']:
-            # filter project
-            if ent_info.get("entityType") != "show":
-                continue
-
-            if ent_info.get("action") != "update":
-                continue
-
-            changes = ent_info.get("changes") or {}
-            if 'avalon_auto_sync' not in changes:
-                continue
-
-            auto_sync = changes['avalon_auto_sync']["new"]
-            if auto_sync == "1":
-                # Trigger sync to avalon action if auto sync was turned on
->>>>>>> 2312a543
                 self.log.debug((
                     "Auto sync was turned on for project <{}>."
                     " Triggering syncToAvalon action."
@@ -576,14 +530,6 @@
                     "entityId": ft_project["id"],
                     "entityType": "show"
                 }]
-<<<<<<< HEAD
-=======
-                # Stop event so sync hierarchical won't be affected
-                # - other event should not be affected since auto-sync
-                #   is in all cases single data event
-                event.stop()
-                # Trigger action
->>>>>>> 2312a543
                 self.trigger_action(
                     action_name="sync.to.avalon.server",
                     event=event,
@@ -592,14 +538,10 @@
             # Exit for both cases
             return True
 
-<<<<<<< HEAD
         # Filter updated data by changed keys
         updated = self.filter_updated(updated)
 
         # skip most of events where nothing has changed for avalon
-=======
-        # check if project is set to auto-sync
->>>>>>> 2312a543
         if (
             len(found_actions) == 1 and
             found_actions[0] == "update" and
@@ -1053,7 +995,6 @@
 
         ftrack_ent["custom_attributes"][cust_attr_id_key] = str(mongo_id)
         try:
-<<<<<<< HEAD
             self.process_session.commit()
         except Exception:
             self.process_session.rolback()
@@ -1682,40 +1623,6 @@
                 attr["key"] for attr in hier_attrs if (
                     not attr["key"].startswith("avalon_")
                 )
-=======
-            for entity in import_entities:
-                result = lib.import_to_avalon(
-                    session=session,
-                    entity=entity,
-                    ft_project=ft_project,
-                    av_project=avalon_project,
-                    custom_attributes=custom_attributes
-                )
-                if 'errors' in result and len(result['errors']) > 0:
-                    session.commit()
-                    lib.show_errors(self, event, result['errors'])
-
-                    return
-
-                if avalon_project is None:
-                    if 'project' in result:
-                        avalon_project = result['project']
-
-        except Exception as e:
-            # reset session to clear it
-            session.rollback()
-
-            message = str(e)
-            title = 'Hey You! Unknown Error has been raised! (*look below*)'
-            ftrack_message = (
-                'SyncToAvalon event ended with unexpected error'
-                ' please check log file or contact Administrator'
-                ' for more information.'
-            )
-            items = [
-                {'type': 'label', 'value': '# Fatal Error'},
-                {'type': 'label', 'value': '<p>{}</p>'.format(ftrack_message)}
->>>>>>> 2312a543
             ]
 
         mongo_ftrack_mapping = {}
@@ -1914,8 +1821,4 @@
 
 def register(session, plugins_presets):
     '''Register plugin. Called when used as an plugin.'''
-<<<<<<< HEAD
-    SyncToAvalonEvent(session, plugins_presets).register()
-=======
-    SyncToAvalon(session, plugins_presets).register()
->>>>>>> 2312a543
+    SyncToAvalonEvent(session, plugins_presets).register()