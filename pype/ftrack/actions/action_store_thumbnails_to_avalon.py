import os
import requests
import errno
import json

from bson.objectid import ObjectId
from pype.ftrack import BaseAction
from pypeapp import Anatomy
from pype.ftrack.lib.io_nonsingleton import DbConnector

from pype.ftrack.lib.avalon_sync import CustAttrIdKey


class StoreThumbnailsToAvalon(BaseAction):
    # Action identifier
    identifier = "store.thubmnail.to.avalon"
    # Action label
    label = "Pype Admin"
    # Action variant
    variant = "- Store Thumbnails to avalon"
    # Action description
    description = 'Test action'
    # roles that are allowed to register this action
    role_list = ["Pypeclub", "Administrator", "Project Manager"]

    icon = '{}/ftrack/action_icons/PypeAdmin.svg'.format(
        os.environ.get('PYPE_STATICS_SERVER', '')
    )

    thumbnail_key = "AVALON_THUMBNAIL_ROOT"
    db_con = DbConnector()

    def discover(self, session, entities, event):
        for entity in entities:
            if entity.entity_type.lower() == "assetversion":
                return True
        return False

    def launch(self, session, entities, event):
        # DEBUG LINE
        # root_path = r"C:\Users\jakub.trllo\Desktop\Tests\ftrack_thumbnails"

        user = session.query(
            "User where username is '{0}'".format(session.api_user)
        ).one()
        action_job = session.create("Job", {
            "user": user,
            "status": "running",
            "data": json.dumps({
                "description": "Storing thumbnails to avalon."
            })
        })
        session.commit()

        project = get_project_from_entity(entities[0])
        project_name = project["full_name"]
        anatomy = Anatomy(project_name)

        if "publish" not in anatomy.templates:
            msg = "Anatomy does not have set publish key!"

            action_job["status"] = "failed"
            session.commit()

            self.log.warning(msg)

            return {
                "success": False,
                "message": msg
            }

        if "thumbnail" not in anatomy.templates["publish"]:
            msg = (
                "There is not set \"thumbnail\""
                " template in Antomy for project \"{}\""
            ).format(project_name)

            action_job["status"] = "failed"
            session.commit()

            self.log.warning(msg)

            return {
                "success": False,
                "message": msg
            }

<<<<<<< HEAD
        thumbnail_roots = os.environ.get(self.thumbnail_key)
        if (
            "{thumbnail_root}" in anatomy.templates["publish"]["thumbnail"]
            and not thumbnail_roots
        ):
            msg = "`{}` environment is not set".format(self.thumbnail_key)
=======
        project = self.get_project_from_entity(entities[0])
        project_name = project["full_name"]
        anatomy = Anatomy(project_name)

        if "publish" not in anatomy.templates:
            msg = "Anatomy does not have set publish key!"
>>>>>>> 0dc4e993

            action_job["status"] = "failed"
            session.commit()

            self.log.warning(msg)

            return {
                "success": False,
                "message": msg
            }

        existing_thumbnail_root = None
        for path in thumbnail_roots.split(os.pathsep):
            if os.path.exists(path):
                existing_thumbnail_root = path
                break

        if existing_thumbnail_root is None:
            msg = (
                "Can't access paths, set in `{}` ({})"
            ).format(self.thumbnail_key, thumbnail_roots)

            action_job["status"] = "failed"
            session.commit()

            self.log.warning(msg)

            return {
                "success": False,
                "message": msg
            }

        example_template_data = {
            "_id": "ID",
            "thumbnail_root": "THUBMNAIL_ROOT",
            "thumbnail_type": "THUMBNAIL_TYPE",
            "ext": ".EXT",
            "project": {
                "name": "PROJECT_NAME",
                "code": "PROJECT_CODE"
            },
            "asset": "ASSET_NAME",
            "subset": "SUBSET_NAME",
            "version": "VERSION_NAME",
            "hierarchy": "HIERARCHY"
        }
        tmp_filled = anatomy.format_all(example_template_data)
        thumbnail_result = tmp_filled["publish"]["thumbnail"]
        if not thumbnail_result.solved:
            missing_keys = thumbnail_result.missing_keys
            invalid_types = thumbnail_result.invalid_types
            submsg = ""
            if missing_keys:
                submsg += "Missing keys: {}".format(", ".join(
                    ["\"{}\"".format(key) for key in missing_keys]
                ))

            if invalid_types:
                items = []
                for key, value in invalid_types.items():
                    items.append("{}{}".format(str(key), str(value)))
                submsg += "Invalid types: {}".format(", ".join(items))

            msg = (
                "Thumbnail Anatomy template expects more keys than action"
                " can offer. {}"
            ).format(submsg)

            action_job["status"] = "failed"
            session.commit()

            self.log.warning(msg)

            return {
                "success": False,
                "message": msg
            }

        thumbnail_template = anatomy.templates["publish"]["thumbnail"]

        self.db_con.install()

        for entity in entities:
            # Skip if entity is not AssetVersion (never should happend, but..)
            if entity.entity_type.lower() != "assetversion":
                continue

            # Skip if AssetVersion don't have thumbnail
            thumbnail_ent = entity["thumbnail"]
            if thumbnail_ent is None:
                self.log.debug((
                    "Skipping. AssetVersion don't "
                    "have set thumbnail. {}"
                ).format(entity["id"]))
                continue

            avalon_ents_result = self.get_avalon_entities_for_assetversion(
                entity, self.db_con
            )
            version_full_path = (
                "Asset: \"{project_name}/{asset_path}\""
                " | Subset: \"{subset_name}\""
                " | Version: \"{version_name}\""
            ).format(**avalon_ents_result)

            version = avalon_ents_result["version"]
            if not version:
                self.log.warning((
                    "AssetVersion does not have version in avalon. {}"
                ).format(version_full_path))
                continue

            thumbnail_id = version["data"].get("thumbnail_id")
            if thumbnail_id:
                self.log.info((
                    "AssetVersion skipped, already has thubmanil set. {}"
                ).format(version_full_path))
                continue

            # Get thumbnail extension
            file_ext = thumbnail_ent["file_type"]
            if not file_ext.startswith("."):
                file_ext = ".{}".format(file_ext)

            avalon_project = avalon_ents_result["project"]
            avalon_asset = avalon_ents_result["asset"]
            hierarchy = ""
            parents = avalon_asset["data"].get("parents") or []
            if parents:
                hierarchy = "/".join(parents)

            # Prepare anatomy template fill data
            # 1. Create new id for thumbnail entity
            thumbnail_id = ObjectId()

            template_data = {
                "_id": str(thumbnail_id),
                "thumbnail_root": existing_thumbnail_root,
                "thumbnail_type": "thumbnail",
                "ext": file_ext,
                "project": {
                    "name": avalon_project["name"],
                    "code": avalon_project["data"].get("code")
                },
                "asset": avalon_ents_result["asset_name"],
                "subset": avalon_ents_result["subset_name"],
                "version": avalon_ents_result["version_name"],
                "hierarchy": hierarchy
            }

            anatomy_filled = anatomy.format(template_data)
            thumbnail_path = anatomy_filled["publish"]["thumbnail"]
            thumbnail_path = thumbnail_path.replace("..", ".")
            thumbnail_path = os.path.normpath(thumbnail_path)

            downloaded = False
            for loc in (thumbnail_ent.get("component_locations") or []):
                res_id = loc.get("resource_identifier")
                if not res_id:
                    continue

                thubmnail_url = self.get_thumbnail_url(res_id)
                if self.download_file(thubmnail_url, thumbnail_path):
                    downloaded = True
                    break

            if not downloaded:
                self.log.warning(
                    "Could not download thumbnail for {}".format(
                        version_full_path
                    )
                )
                continue

            # Clean template data from keys that are dynamic
            template_data.pop("_id")
            template_data.pop("thumbnail_root")

            thumbnail_entity = {
                "_id": thumbnail_id,
                "type": "thumbnail",
                "schema": "pype:thumbnail-1.0",
                "data": {
                    "template": thumbnail_template,
                    "template_data": template_data
                }
            }

            # Create thumbnail entity
            self.db_con.insert_one(thumbnail_entity)
            self.log.debug(
                "Creating entity in database {}".format(str(thumbnail_entity))
            )

            # Set thumbnail id for version
            self.db_con.update_one(
                {"_id": version["_id"]},
                {"$set": {"data.thumbnail_id": thumbnail_id}}
            )

            self.db_con.update_one(
                {"_id": avalon_asset["_id"]},
                {"$set": {"data.thumbnail_id": thumbnail_id}}
            )

        action_job["status"] = "done"
        session.commit()

        return True

    def get_thumbnail_url(self, resource_identifier, size=None):
        # TODO use ftrack_api method rather (find way how to use it)
        url_string = (
            u'{url}/component/thumbnail?id={id}&username={username}'
            u'&apiKey={apiKey}'
        )
        url = url_string.format(
            url=self.session.server_url,
            id=resource_identifier,
            username=self.session.api_user,
            apiKey=self.session.api_key
        )
        if size:
            url += u'&size={0}'.format(size)

        return url

    def download_file(self, source_url, dst_file_path):
        dir_path = os.path.dirname(dst_file_path)
        try:
            os.makedirs(dir_path)
        except OSError as exc:
            if exc.errno != errno.EEXIST:
                self.log.warning(
                    "Could not create folder: \"{}\"".format(dir_path)
                )
                return False

        self.log.debug(
            "Downloading file \"{}\" -> \"{}\"".format(
                source_url, dst_file_path
            )
        )
        file_open = open(dst_file_path, "wb")
        try:
            file_open.write(requests.get(source_url).content)
        except Exception:
            self.log.warning(
                "Download of image `{}` failed.".format(source_url)
            )
            return False
        finally:
            file_open.close()
        return True

    def get_avalon_entities_for_assetversion(self, asset_version, db_con):
        output = {
            "success": True,
            "message": None,
            "project": None,
            "project_name": None,
            "asset": None,
            "asset_name": None,
            "asset_path": None,
            "subset": None,
            "subset_name": None,
            "version": None,
            "version_name": None,
            "representations": None
        }

        db_con.install()

        ft_asset = asset_version["asset"]
        subset_name = ft_asset["name"]
        version = asset_version["version"]
        parent = ft_asset["parent"]
        ent_path = "/".join(
            [ent["name"] for ent in parent["link"]]
        )
        project = self.get_project_from_entity(asset_version)
        project_name = project["full_name"]

        output["project_name"] = project_name
        output["asset_name"] = parent["name"]
        output["asset_path"] = ent_path
        output["subset_name"] = subset_name
        output["version_name"] = version

        db_con.Session["AVALON_PROJECT"] = project_name

        avalon_project = db_con.find_one({"type": "project"})
        output["project"] = avalon_project

        if not avalon_project:
            output["success"] = False
            output["message"] = (
                "Project not synchronized to avalon `{}`".format(project_name)
            )
            return output

        asset_ent = None
        asset_mongo_id = parent["custom_attributes"].get(CustAttrIdKey)
        if asset_mongo_id:
            try:
                asset_mongo_id = ObjectId(asset_mongo_id)
                asset_ent = db_con.find_one({
                    "type": "asset",
                    "_id": asset_mongo_id
                })
            except Exception:
                pass

        if not asset_ent:
            asset_ent = db_con.find_one({
                "type": "asset",
                "data.ftrackId": parent["id"]
            })

        output["asset"] = asset_ent

        if not asset_ent:
            output["success"] = False
            output["message"] = (
                "Not synchronized entity to avalon `{}`".format(ent_path)
            )
            return output

        asset_mongo_id = asset_ent["_id"]

        subset_ent = db_con.find_one({
            "type": "subset",
            "parent": asset_mongo_id,
            "name": subset_name
        })

        output["subset"] = subset_ent

        if not subset_ent:
            output["success"] = False
            output["message"] = (
                "Subset `{}` does not exist under Asset `{}`"
            ).format(subset_name, ent_path)
            return output

        version_ent = db_con.find_one({
            "type": "version",
            "name": version,
            "parent": subset_ent["_id"]
        })

        output["version"] = version_ent

        if not version_ent:
            output["success"] = False
            output["message"] = (
                "Version `{}` does not exist under Subset `{}` | Asset `{}`"
            ).format(version, subset_name, ent_path)
            return output

        repre_ents = list(db_con.find({
            "type": "representation",
            "parent": version_ent["_id"]
        }))

        output["representations"] = repre_ents
        return output


def register(session, plugins_presets={}):
    StoreThumbnailsToAvalon(session, plugins_presets).register()<|MERGE_RESOLUTION|>--- conflicted
+++ resolved
@@ -85,21 +85,12 @@
                 "message": msg
             }
 
-<<<<<<< HEAD
         thumbnail_roots = os.environ.get(self.thumbnail_key)
         if (
             "{thumbnail_root}" in anatomy.templates["publish"]["thumbnail"]
             and not thumbnail_roots
         ):
             msg = "`{}` environment is not set".format(self.thumbnail_key)
-=======
-        project = self.get_project_from_entity(entities[0])
-        project_name = project["full_name"]
-        anatomy = Anatomy(project_name)
-
-        if "publish" not in anatomy.templates:
-            msg = "Anatomy does not have set publish key!"
->>>>>>> 0dc4e993
 
             action_job["status"] = "failed"
             session.commit()
