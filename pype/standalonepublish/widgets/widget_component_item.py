--- conflicted
+++ resolved
@@ -343,13 +343,6 @@
         color: #4BF543;
     }
     """
-<<<<<<< HEAD
-=======
-
-    def __init__(self, text, *args, **kwargs):
-        super().__init__(text, *args, **kwargs)
-        self.setStyleSheet(self.lightingbtnstyle)
->>>>>>> 033e3e4f
 
     def __init__(self, text, font_size_pt=8, *args, **kwargs):
         super(LightingButton, self).__init__(text, *args, **kwargs)
@@ -357,14 +350,6 @@
             "font_size_pt": font_size_pt
         })
         self.setCheckable(True)
-<<<<<<< HEAD
-=======
-
-        preview_font_metrics = self.fontMetrics().boundingRect(text)
-        width = preview_font_metrics.width() + 16
-        height = preview_font_metrics.height() + 5
-        self.setMaximumWidth(width)
-        self.setMaximumHeight(height)
 
 
 class PngFactory:
@@ -534,5 +519,4 @@
             icon = self.ico_hover
 
         if self.icon() != icon:
-            self.setIcon(icon)
->>>>>>> 033e3e4f
+            self.setIcon(icon)