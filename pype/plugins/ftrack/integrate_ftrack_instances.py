--- conflicted
+++ resolved
@@ -22,12 +22,8 @@
                       'setdress': 'setdress',
                       'pointcache': 'cache',
                       'review': 'mov',
-<<<<<<< HEAD
-                      'write': 'img'}
-=======
                       'write': 'img',
                       'render': 'render'}
->>>>>>> 4222c73f
 
     def process(self, instance):
 
