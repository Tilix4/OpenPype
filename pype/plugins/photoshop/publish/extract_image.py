import os

import pype.api
from avalon import photoshop


class ExtractImage(pype.api.Extractor):
    """Produce a flattened image file from instance

    This plug-in takes into account only the layers in the group.
    """

    label = "Extract Image"
    hosts = ["photoshop"]
    families = ["image"]
    formats = ["png", "jpg"]

    def process(self, instance):

        staging_dir = self.staging_dir(instance)
        self.log.info("Outputting image to {}".format(staging_dir))

        # Perform extraction
        files = {}
        with photoshop.maintained_selection():
            self.log.info("Extracting %s" % str(list(instance)))
            with photoshop.maintained_visibility():
                # Hide all other layers.
                extract_ids = [
                    x.id for x in photoshop.get_layers_in_layers([instance[0]])
                ]
                for layer in photoshop.get_layers_in_document():
                    if layer.id not in extract_ids:
                        layer.Visible = False

<<<<<<< HEAD
                save_options = {
                    "png": photoshop.com_objects.PNGSaveOptions(),
                    "jpg": photoshop.com_objects.JPEGSaveOptions()
                }
=======
                save_options = {}
                if "png" in self.formats:
                    save_options["png"] = photoshop.com_objects.PNGSaveOptions()
                if "jpg" in self.formats:
                    save_options["jpg"] = photoshop.com_objects.JPEGSaveOptions()

>>>>>>> 8934fba3
                file_basename = os.path.splitext(
                    photoshop.app().ActiveDocument.Name
                )[0]
                for extension, save_option in save_options.items():
                    _filename = "{}.{}".format(file_basename, extension)
                    files[extension] = _filename

                    full_filename = os.path.join(staging_dir, _filename)
                    photoshop.app().ActiveDocument.SaveAs(
                        full_filename, save_option, True
                    )

        representations = []
        for extension, filename in files.items():
            representations.append({
                "name": extension,
                "ext": extension,
                "files": filename,
                "stagingDir": staging_dir
            })
        instance.data["representations"] = representations
        instance.data["stagingDir"] = staging_dir

        self.log.info(f"Extracted {instance} to {staging_dir}")<|MERGE_RESOLUTION|>--- conflicted
+++ resolved
@@ -33,19 +33,12 @@
                     if layer.id not in extract_ids:
                         layer.Visible = False
 
-<<<<<<< HEAD
-                save_options = {
-                    "png": photoshop.com_objects.PNGSaveOptions(),
-                    "jpg": photoshop.com_objects.JPEGSaveOptions()
-                }
-=======
                 save_options = {}
                 if "png" in self.formats:
                     save_options["png"] = photoshop.com_objects.PNGSaveOptions()
                 if "jpg" in self.formats:
                     save_options["jpg"] = photoshop.com_objects.JPEGSaveOptions()
 
->>>>>>> 8934fba3
                 file_basename = os.path.splitext(
                     photoshop.app().ActiveDocument.Name
                 )[0]
