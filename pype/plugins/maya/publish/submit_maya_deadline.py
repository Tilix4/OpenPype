# -*- coding: utf-8 -*-
"""Submitting render job to Deadline.

This module is taking care of submitting job from Maya to Deadline. It
creates job and set correct environments. Its behavior is controlled by
``DEADLINE_REST_URL`` environment variable - pointing to Deadline Web Service
and :data:`MayaSubmitDeadline.use_published` property telling Deadline to
use published scene workfile or not.

If ``vrscene`` or ``assscene`` are detected in families, it will first
submit job to export these files and then dependent job to render them.

Attributes:
    payload_skeleton (dict): Skeleton payload data sent as job to Deadline.
        Default values are for ``MayaBatch`` plugin.

"""

from __future__ import print_function
import os
import json
import getpass
import copy
import re
import hashlib
from datetime import datetime
import itertools
from collections import OrderedDict

import clique
import requests

from maya import cmds

from avalon import api
import pyblish.api

from pype.hosts.maya import lib

# Documentation for keys available at:
# https://docs.thinkboxsoftware.com
#    /products/deadline/8.0/1_User%20Manual/manual
#    /manual-submission.html#job-info-file-options

payload_skeleton = {
    "JobInfo": {
        "BatchName": None,  # Top-level group name
        "Name": None,  # Job name, as seen in Monitor
        "UserName": None,
        "Plugin": "MayaPype",
        "Frames": "{start}-{end}x{step}",
        "Comment": None,
        "Priority": 50,
    },
    "PluginInfo": {
        "SceneFile": None,  # Input
        "OutputFilePath": None,  # Output directory and filename
        "OutputFilePrefix": None,
        "Version": cmds.about(version=True),  # Mandatory for Deadline
        "UsingRenderLayers": True,
        "RenderLayer": None,  # Render only this layer
        "Renderer": None,
        "ProjectPath": None,  # Resolve relative references
    },
    "AuxFiles": []  # Mandatory for Deadline, may be empty
}


def _format_tiles(
        filename, index, tiles_x, tiles_y,
        width, height, prefix):
    """Generate tile entries for Deadline tile job.

    Returns two dictionaries - one that can be directly used in Deadline
    job, second that can be used for Deadline Assembly job configuration
    file.

    This will format tile names:

    Example::
        {
        "OutputFilename0Tile0": "_tile_1x1_4x4_Main_beauty.1001.exr",
        "OutputFilename0Tile1": "_tile_2x1_4x4_Main_beauty.1001.exr"
        }

    And add tile prefixes like:

    Example::
        Image prefix is:
        `maya/<Scene>/<RenderLayer>/<RenderLayer>_<RenderPass>`

        Result for tile 0 for 4x4 will be:
        `maya/<Scene>/<RenderLayer>/_tile_1x1_4x4_<RenderLayer>_<RenderPass>`

    Calculating coordinates is tricky as in Job they are defined as top,
    left, bottom, right with zero being in top-left corner. But Assembler
    configuration file takes tile coordinates as X, Y, Width and Height and
    zero is bottom left corner.

    Args:
        filename (str): Filename to process as tiles.
        index (int): Index of that file if it is sequence.
        tiles_x (int): Number of tiles in X.
        tiles_y (int): Number if tikes in Y.
        width (int): Width resolution of final image.
        height (int):  Height resolution of final image.
        prefix (str): Image prefix.

    Returns:
        (dict, dict): Tuple of two dictionaires - first can be used to
                      extend JobInfo, second has tiles x, y, width and height
                      used for assembler configuration.

    """
    tile = 0
    out = {"JobInfo": {}, "PluginInfo": {}}
    cfg = OrderedDict()
    w_space = width / tiles_x
    h_space = height / tiles_y

    cfg["TilesCropped"] = "False"

    for tile_x in range(1, tiles_x + 1):
        for tile_y in reversed(range(1, tiles_y + 1)):
            tile_prefix = "_tile_{}x{}_{}x{}_".format(
                tile_x, tile_y,
                tiles_x,
                tiles_y
            )
            out_tile_index = "OutputFilename{}Tile{}".format(
                str(index), tile
            )
            new_filename = "{}/{}{}".format(
                os.path.dirname(filename),
                tile_prefix,
                os.path.basename(filename)
            )
            out["JobInfo"][out_tile_index] = new_filename
            out["PluginInfo"]["RegionPrefix{}".format(str(tile))] = \
                "/{}".format(tile_prefix).join(prefix.rsplit("/", 1))

            out["PluginInfo"]["RegionTop{}".format(tile)] = int(height) - (tile_y * h_space)  # noqa: E501
            out["PluginInfo"]["RegionBottom{}".format(tile)] = int(height) - ((tile_y - 1) * h_space) - 1  # noqa: E501
            out["PluginInfo"]["RegionLeft{}".format(tile)] = (tile_x - 1) * w_space  # noqa: E501
            out["PluginInfo"]["RegionRight{}".format(tile)] = (tile_x * w_space) - 1  # noqa: E501

            cfg["Tile{}".format(tile)] = new_filename
            cfg["Tile{}Tile".format(tile)] = new_filename
            cfg["Tile{}FileName".format(tile)] = new_filename
            cfg["Tile{}X".format(tile)] = (tile_x - 1) * w_space

            cfg["Tile{}Y".format(tile)] = int(height) - (tile_y * h_space)

            cfg["Tile{}Width".format(tile)] = w_space
            cfg["Tile{}Height".format(tile)] = h_space

            tile += 1
    return out, cfg


def get_renderer_variables(renderlayer, root):
    """Retrieve the extension which has been set in the VRay settings.

    Will return None if the current renderer is not VRay
    For Maya 2016.5 and up the renderSetup creates renderSetupLayer node which
    start with `rs`. Use the actual node name, do NOT use the `nice name`

    Args:
        renderlayer (str): the node name of the renderlayer.
        root (str): base path to render

    Returns:
        dict

    """
    renderer = lib.get_renderer(renderlayer or lib.get_current_renderlayer())
    render_attrs = lib.RENDER_ATTRS.get(renderer, lib.RENDER_ATTRS["default"])

    padding = cmds.getAttr("{}.{}".format(render_attrs["node"],
                                          render_attrs["padding"]))

    filename_0 = cmds.renderSettings(
        fullPath=True,
        gin="#" * int(padding),
        lut=True,
        layer=renderlayer or lib.get_current_renderlayer())[0]
    filename_0 = re.sub('_<RenderPass>', '_beauty',
                        filename_0, flags=re.IGNORECASE)
    prefix_attr = "defaultRenderGlobals.imageFilePrefix"
    if renderer == "vray":
        renderlayer = renderlayer.split("_")[-1]
        # Maya's renderSettings function does not return V-Ray file extension
        # so we get the extension from vraySettings
        extension = cmds.getAttr("vraySettings.imageFormatStr")

        # When V-Ray image format has not been switched once from default .png
        # the getAttr command above returns None. As such we explicitly set
        # it to `.png`
        if extension is None:
            extension = "png"

        if extension == "exr (multichannel)" or extension == "exr (deep)":
            extension = "exr"

        prefix_attr = "vraySettings.fileNamePrefix"
        filename_prefix = cmds.getAttr(prefix_attr)
        # we need to determine path for vray as maya `renderSettings` query
        # does not work for vray.
        scene = cmds.file(query=True, sceneName=True)
        scene, _ = os.path.splitext(os.path.basename(scene))
        filename_0 = re.sub('<Scene>', scene, filename_prefix, flags=re.IGNORECASE)  # noqa: E501
        filename_0 = re.sub('<Layer>', renderlayer, filename_0, flags=re.IGNORECASE)  # noqa: E501
        filename_0 = "{}.{}.{}".format(
            filename_0, "#" * int(padding), extension)
        filename_0 = os.path.normpath(os.path.join(root, filename_0))
    elif renderer == "renderman":
        prefix_attr = "rmanGlobals.imageFileFormat"
    elif renderer == "redshift":
        # mapping redshift extension dropdown values to strings
        ext_mapping = ["iff", "exr", "tif", "png", "tga", "jpg"]
        extension = ext_mapping[
            cmds.getAttr("redshiftOptions.imageFormat")
        ]
    else:
        # Get the extension, getAttr defaultRenderGlobals.imageFormat
        # returns an index number.
        filename_base = os.path.basename(filename_0)
        extension = os.path.splitext(filename_base)[-1].strip(".")

    filename_prefix = cmds.getAttr(prefix_attr)
    return {"ext": extension,
            "filename_prefix": filename_prefix,
            "padding": padding,
            "filename_0": filename_0}


class MayaSubmitDeadline(pyblish.api.InstancePlugin):
    """Submit available render layers to Deadline.

    Renders are submitted to a Deadline Web Service as
    supplied via the environment variable ``DEADLINE_REST_URL``.

    Note:
        If Deadline configuration is not detected, this plugin will
        be disabled.

    Attributes:
        use_published (bool): Use published scene to render instead of the
            one in work area.

    """

    label = "Submit to Deadline"
    order = pyblish.api.IntegratorOrder + 0.1
    hosts = ["maya"]
    families = ["renderlayer"]
    if not os.environ.get("DEADLINE_REST_URL"):
        optional = False
        active = False
    else:
        optional = True

    use_published = True
    tile_assembler_plugin = "PypeTileAssembler"
    asset_dependencies = False

    def process(self, instance):
        """Plugin entry point."""
        instance.data["toBeRenderedOn"] = "deadline"
        self._instance = instance
        self._deadline_url = os.environ.get(
            "DEADLINE_REST_URL", "http://localhost:8082")
        assert self._deadline_url, "Requires DEADLINE_REST_URL"

        context = instance.context
        workspace = context.data["workspaceDir"]
        anatomy = context.data['anatomy']
        instance.data["toBeRenderedOn"] = "deadline"

        filepath = None

        # Handle render/export from published scene or not ------------------
        if self.use_published:
            for i in context:
                if "workfile" in i.data["families"]:
                    assert i.data["publish"] is True, (
                        "Workfile (scene) must be published along")
                    template_data = i.data.get("anatomyData")
                    rep = i.data.get("representations")[0].get("name")
                    template_data["representation"] = rep
                    template_data["ext"] = rep
                    template_data["comment"] = None
                    anatomy_filled = anatomy.format(template_data)
                    template_filled = anatomy_filled["publish"]["path"]
                    filepath = os.path.normpath(template_filled)
                    self.log.info("Using published scene for render {}".format(
                        filepath))

                    if not os.path.exists(filepath):
                        self.log.error("published scene does not exist!")
                        raise
                    # now we need to switch scene in expected files
                    # because <scene> token will now point to published
                    # scene file and that might differ from current one
                    new_scene = os.path.splitext(
                        os.path.basename(filepath))[0]
                    orig_scene = os.path.splitext(
                        os.path.basename(context.data["currentFile"]))[0]
                    exp = instance.data.get("expectedFiles")

                    if isinstance(exp[0], dict):
                        # we have aovs and we need to iterate over them
                        new_exp = {}
                        for aov, files in exp[0].items():
                            replaced_files = []
                            for f in files:
                                replaced_files.append(
                                    f.replace(orig_scene, new_scene)
                                )
                            new_exp[aov] = replaced_files
                        instance.data["expectedFiles"] = [new_exp]
                    else:
                        new_exp = []
                        for f in exp:
                            new_exp.append(
                                f.replace(orig_scene, new_scene)
                            )
                        instance.data["expectedFiles"] = [new_exp]
                    self.log.info("Scene name was switched {} -> {}".format(
                        orig_scene, new_scene
                    ))

        all_instances = []
        for result in context.data["results"]:
            if (result["instance"] is not None and
               result["instance"] not in all_instances):  # noqa: E128
                all_instances.append(result["instance"])

        # fallback if nothing was set
        if not filepath:
            self.log.warning("Falling back to workfile")
            filepath = context.data["currentFile"]

        self.log.debug(filepath)

        # Gather needed data ------------------------------------------------
        filename = os.path.basename(filepath)
        comment = context.data.get("comment", "")
        dirname = os.path.join(workspace, "renders")
        renderlayer = instance.data['setMembers']       # rs_beauty
        deadline_user = context.data.get("user", getpass.getuser())
        jobname = "%s - %s" % (filename, instance.name)

        # Get the variables depending on the renderer
        render_variables = get_renderer_variables(renderlayer, dirname)
        filename_0 = render_variables["filename_0"]
        if self.use_published:
            new_scene = os.path.splitext(filename)[0]
            orig_scene = os.path.splitext(
                os.path.basename(context.data["currentFile"]))[0]
            filename_0 = render_variables["filename_0"].replace(
                orig_scene, new_scene)

        output_filename_0 = filename_0

        # Create render folder ----------------------------------------------
        try:
            # Ensure render folder exists
            os.makedirs(dirname)
        except OSError:
            pass

        # Fill in common data to payload ------------------------------------
        payload_data = {}
        payload_data["filename"] = filename
        payload_data["filepath"] = filepath
        payload_data["jobname"] = jobname
        payload_data["deadline_user"] = deadline_user
        payload_data["comment"] = comment
        payload_data["output_filename_0"] = output_filename_0
        payload_data["render_variables"] = render_variables
        payload_data["renderlayer"] = renderlayer
        payload_data["workspace"] = workspace
        payload_data["dirname"] = dirname

        self.log.info("--- Submission data:")
        for k, v in payload_data.items():
            self.log.info("- {}: {}".format(k, v))
        self.log.info("-" * 20)

        frame_pattern = payload_skeleton["JobInfo"]["Frames"]
        payload_skeleton["JobInfo"]["Frames"] = frame_pattern.format(
            start=int(self._instance.data["frameStartHandle"]),
            end=int(self._instance.data["frameEndHandle"]),
            step=int(self._instance.data["byFrameStep"]))

        payload_skeleton["JobInfo"]["Plugin"] = self._instance.data.get(
            "mayaRenderPlugin", "MayaPype")

        payload_skeleton["JobInfo"]["BatchName"] = filename
        # Job name, as seen in Monitor
        payload_skeleton["JobInfo"]["Name"] = jobname
        # Arbitrary username, for visualisation in Monitor
        payload_skeleton["JobInfo"]["UserName"] = deadline_user
        # Set job priority
        payload_skeleton["JobInfo"]["Priority"] = self._instance.data.get(
            "priority", 50)
        # Optional, enable double-click to preview rendered
        # frames from Deadline Monitor
        payload_skeleton["JobInfo"]["OutputDirectory0"] = \
            os.path.dirname(output_filename_0).replace("\\", "/")
        payload_skeleton["JobInfo"]["OutputFilename0"] = \
            output_filename_0.replace("\\", "/")

        payload_skeleton["JobInfo"]["Comment"] = comment
        payload_skeleton["PluginInfo"]["RenderLayer"] = renderlayer

        # Adding file dependencies.
        dependencies = instance.context.data["fileDependencies"]
        dependencies.append(filepath)
<<<<<<< HEAD
        if self.assembly_files:
=======
        if self.asset_dependencies:
>>>>>>> 1cf97a74
            for dependency in dependencies:
                key = "AssetDependency" + str(dependencies.index(dependency))
                payload_skeleton["JobInfo"][key] = dependency

        # Handle environments -----------------------------------------------
        # We need those to pass them to pype for it to set correct context
        keys = [
            "FTRACK_API_KEY",
            "FTRACK_API_USER",
            "FTRACK_SERVER",
            "AVALON_PROJECT",
            "AVALON_ASSET",
            "AVALON_TASK",
            "PYPE_USERNAME",
            "PYPE_DEV",
            "PYPE_LOG_NO_COLORS"
        ]

        environment = dict({key: os.environ[key] for key in keys
                            if key in os.environ}, **api.Session)
        environment["PYPE_LOG_NO_COLORS"] = "1"
        environment["PYPE_MAYA_VERSION"] = cmds.about(v=True)
        payload_skeleton["JobInfo"].update({
            "EnvironmentKeyValue%d" % index: "{key}={value}".format(
                key=key,
                value=environment[key]
            ) for index, key in enumerate(environment)
        })
        # Add options from RenderGlobals-------------------------------------
        render_globals = instance.data.get("renderGlobals", {})
        payload_skeleton["JobInfo"].update(render_globals)

        # Submit preceeding export jobs -------------------------------------
        export_job = None
        assert not all(x in instance.data["families"]
                       for x in ['vrayscene', 'assscene']), (
            "Vray Scene and Ass Scene options are mutually exclusive")
        if "vrayscene" in instance.data["families"]:
            export_job = self._submit_export(payload_data, "vray")

        if "assscene" in instance.data["families"]:
            export_job = self._submit_export(payload_data, "arnold")

        # Prepare main render job -------------------------------------------
        if "vrayscene" in instance.data["families"]:
            payload = self._get_vray_render_payload(payload_data)
        elif "assscene" in instance.data["families"]:
            payload = self._get_arnold_render_payload(payload_data)
        else:
            payload = self._get_maya_payload(payload_data)

        # Add export job as dependency --------------------------------------
        if export_job:
            payload["JobInfo"]["JobDependency0"] = export_job

        # Add list of expected files to job ---------------------------------
        exp = instance.data.get("expectedFiles")
        exp_index = 0
        output_filenames = {}

        if isinstance(exp[0], dict):
            # we have aovs and we need to iterate over them
            for _aov, files in exp[0].items():
                col, rem = clique.assemble(files)
                if not col and rem:
                    # we couldn't find any collections but have
                    # individual files.
                    assert len(rem) == 1, ("Found multiple non related files "
                                           "to render, don't know what to do "
                                           "with them.")
                    output_file = rem[0]
                    if not instance.data.get("tileRendering"):
                        payload['JobInfo']['OutputFilename' + str(exp_index)] = output_file  # noqa: E501
                else:
                    output_file = col[0].format('{head}{padding}{tail}')
                    if not instance.data.get("tileRendering"):
                        payload['JobInfo']['OutputFilename' + str(exp_index)] = output_file  # noqa: E501

                output_filenames['OutputFilename' + str(exp_index)] = output_file  # noqa: E501
                exp_index += 1
        else:
            col, rem = clique.assemble(exp)
            if not col and rem:
                # we couldn't find any collections but have
                # individual files.
                assert len(rem) == 1, ("Found multiple non related files "
                                       "to render, don't know what to do "
                                       "with them.")

                output_file = rem[0]
                if not instance.data.get("tileRendering"):
                    payload['JobInfo']['OutputFilename' + str(exp_index)] = output_file  # noqa: E501
            else:
                output_file = col[0].format('{head}{padding}{tail}')
                if not instance.data.get("tileRendering"):
                    payload['JobInfo']['OutputFilename' + str(exp_index)] = output_file  # noqa: E501

            output_filenames['OutputFilename' + str(exp_index)] = output_file

        plugin = payload["JobInfo"]["Plugin"]
        self.log.info("using render plugin : {}".format(plugin))

        # Store output dir for unified publisher (filesequence)
        instance.data["outputDir"] = os.path.dirname(output_filename_0)

        self.preflight_check(instance)

        # Prepare tiles data ------------------------------------------------
        if instance.data.get("tileRendering"):
            # if we have sequence of files, we need to create tile job for
            # every frame

            payload["JobInfo"]["TileJob"] = True
            payload["JobInfo"]["TileJobTilesInX"] = instance.data.get("tilesX")
            payload["JobInfo"]["TileJobTilesInY"] = instance.data.get("tilesY")
            payload["PluginInfo"]["ImageHeight"] = instance.data.get("resolutionHeight")  # noqa: E501
            payload["PluginInfo"]["ImageWidth"] = instance.data.get("resolutionWidth")  # noqa: E501
            payload["PluginInfo"]["RegionRendering"] = True

            assembly_payload = {
                "AuxFiles": [],
                "JobInfo": {
                    "BatchName": payload["JobInfo"]["BatchName"],
                    "Frames": 1,
                    "Name": "{} - Tile Assembly Job".format(
                        payload["JobInfo"]["Name"]),
                    "OutputDirectory0":
                        payload["JobInfo"]["OutputDirectory0"].replace(
                            "\\", "/"),
                    "Plugin": self.tile_assembler_plugin,
                    "MachineLimit": 1
                },
                "PluginInfo": {
                    "CleanupTiles": 1,
                    "ErrorOnMissing": True
                }
            }
            assembly_payload["JobInfo"].update(output_filenames)
            assembly_payload["JobInfo"]["Priority"] = self._instance.data.get(
                "priority", 50)
            assembly_payload["JobInfo"]["UserName"] = deadline_user

            frame_payloads = []
            assembly_payloads = []

            R_FRAME_NUMBER = re.compile(r".+\.(?P<frame>[0-9]+)\..+")  # noqa: N806, E501
            REPL_FRAME_NUMBER = re.compile(r"(.+\.)([0-9]+)(\..+)")  # noqa: N806, E501

            if isinstance(exp[0], dict):
                # we have aovs and we need to iterate over them
                # get files from `beauty`
                files = exp[0].get("beauty")
                # assembly files are used for assembly jobs as we need to put
                # together all AOVs
                assembly_files = list(
                    itertools.chain.from_iterable(
                        [f for _, f in exp[0].items()]))
                if not files:
                    # if beauty doesn't exists, use first aov we found
                    files = exp[0].get(list(exp[0].keys())[0])
            else:
                files = exp
                assembly_files = files

            frame_jobs = {}

            file_index = 1
            for file in files:
                frame = re.search(R_FRAME_NUMBER, file).group("frame")
                new_payload = copy.deepcopy(payload)
                new_payload["JobInfo"]["Name"] = \
                    "{} (Frame {} - {} tiles)".format(
                        payload["JobInfo"]["Name"],
                        frame,
                        instance.data.get("tilesX") * instance.data.get("tilesY")  # noqa: E501
                )
                self.log.info(
                    "... preparing job {}".format(
                        new_payload["JobInfo"]["Name"]))
                new_payload["JobInfo"]["TileJobFrame"] = frame

                tiles_data = _format_tiles(
                    file, 0,
                    instance.data.get("tilesX"),
                    instance.data.get("tilesY"),
                    instance.data.get("resolutionWidth"),
                    instance.data.get("resolutionHeight"),
                    payload["PluginInfo"]["OutputFilePrefix"]
                )[0]
                new_payload["JobInfo"].update(tiles_data["JobInfo"])
                new_payload["PluginInfo"].update(tiles_data["PluginInfo"])

                job_hash = hashlib.sha256("{}_{}".format(file_index, file))
                frame_jobs[frame] = job_hash.hexdigest()
                new_payload["JobInfo"]["ExtraInfo0"] = job_hash.hexdigest()
                new_payload["JobInfo"]["ExtraInfo1"] = file

                frame_payloads.append(new_payload)
                file_index += 1

            file_index = 1
            for file in assembly_files:
                frame = re.search(R_FRAME_NUMBER, file).group("frame")
                new_assembly_payload = copy.deepcopy(assembly_payload)
                new_assembly_payload["JobInfo"]["Name"] = \
                    "{} (Frame {})".format(
                        assembly_payload["JobInfo"]["Name"],
                        frame)
                new_assembly_payload["JobInfo"]["OutputFilename0"] = re.sub(
                    REPL_FRAME_NUMBER,
                    "\\1{}\\3".format("#" * len(frame)), file)

                new_assembly_payload["PluginInfo"]["Renderer"] = self._instance.data["renderer"]  # noqa: E501
                new_assembly_payload["JobInfo"]["ExtraInfo0"] = frame_jobs[frame]  # noqa: E501
                new_assembly_payload["JobInfo"]["ExtraInfo1"] = file
                assembly_payloads.append(new_assembly_payload)
                file_index += 1

            self.log.info(
                "Submitting tile job(s) [{}] ...".format(len(frame_payloads)))

            url = "{}/api/jobs".format(self._deadline_url)
            tiles_count = instance.data.get("tilesX") * instance.data.get("tilesY")  # noqa: E501

            for tile_job in frame_payloads:
                response = self._requests_post(url, json=tile_job)
                if not response.ok:
                    raise Exception(response.text)

                job_id = response.json()["_id"]
                hash = response.json()["Props"]["Ex0"]

                for assembly_job in assembly_payloads:
                    if assembly_job["JobInfo"]["ExtraInfo0"] == hash:
                        assembly_job["JobInfo"]["JobDependency0"] = job_id

            for assembly_job in assembly_payloads:
                file = assembly_job["JobInfo"]["ExtraInfo1"]
                # write assembly job config files
                now = datetime.now()

                config_file = os.path.join(
                    os.path.dirname(output_filename_0),
                    "{}_config_{}.txt".format(
                        os.path.splitext(file)[0],
                        now.strftime("%Y_%m_%d_%H_%M_%S")
                    )
                )

                try:
                    if not os.path.isdir(os.path.dirname(config_file)):
                        os.makedirs(os.path.dirname(config_file))
                except OSError:
                    # directory is not available
                    self.log.warning(
                        "Path is unreachable: `{}`".format(
                            os.path.dirname(config_file)))

                # add config file as job auxFile
                assembly_job["AuxFiles"] = [config_file]

                with open(config_file, "w") as cf:
                    print("TileCount={}".format(tiles_count), file=cf)
                    print("ImageFileName={}".format(file), file=cf)
                    print("ImageWidth={}".format(
                        instance.data.get("resolutionWidth")), file=cf)
                    print("ImageHeight={}".format(
                        instance.data.get("resolutionHeight")), file=cf)

                    tiles = _format_tiles(
                        file, 0,
                        instance.data.get("tilesX"),
                        instance.data.get("tilesY"),
                        instance.data.get("resolutionWidth"),
                        instance.data.get("resolutionHeight"),
                        payload["PluginInfo"]["OutputFilePrefix"]
                    )[1]
                    sorted(tiles)
                    for k, v in tiles.items():
                        print("{}={}".format(k, v), file=cf)

            job_idx = 1
            instance.data["assemblySubmissionJobs"] = []
            for ass_job in assembly_payloads:
                self.log.info("submitting assembly job {} of {}".format(
                    job_idx, len(assembly_payloads)
                ))
                self.log.debug(json.dumps(ass_job, indent=4, sort_keys=True))
                response = self._requests_post(url, json=ass_job)
                if not response.ok:
                    raise Exception(response.text)

                instance.data["assemblySubmissionJobs"].append(
                    response.json()["_id"])
                job_idx += 1

            instance.data["jobBatchName"] = payload["JobInfo"]["BatchName"]
            self.log.info("Setting batch name on instance: {}".format(
                instance.data["jobBatchName"]))
        else:
            # Submit job to farm --------------------------------------------
            self.log.info("Submitting ...")
            self.log.debug(json.dumps(payload, indent=4, sort_keys=True))

            # E.g. http://192.168.0.1:8082/api/jobs
            url = "{}/api/jobs".format(self._deadline_url)
            response = self._requests_post(url, json=payload)
            if not response.ok:
                raise Exception(response.text)
            instance.data["deadlineSubmissionJob"] = response.json()

    def _get_maya_payload(self, data):
        payload = copy.deepcopy(payload_skeleton)

        if not self.asset_dependencies:
            job_info_ext = {}

        else:
            job_info_ext = {
                # Asset dependency to wait for at least the scene file to sync.
                "AssetDependency0": data["filepath"],
            }

        plugin_info = {
            "SceneFile": data["filepath"],
            # Output directory and filename
            "OutputFilePath": data["dirname"].replace("\\", "/"),
            "OutputFilePrefix": data["render_variables"]["filename_prefix"],  # noqa: E501

            # Only render layers are considered renderable in this pipeline
            "UsingRenderLayers": True,

            # Render only this layer
            "RenderLayer": data["renderlayer"],

            # Determine which renderer to use from the file itself
            "Renderer": self._instance.data["renderer"],

            # Resolve relative references
            "ProjectPath": data["workspace"],
        }
        payload["JobInfo"].update(job_info_ext)
        payload["PluginInfo"].update(plugin_info)
        return payload

    def _get_vray_export_payload(self, data):
        payload = copy.deepcopy(payload_skeleton)
        vray_settings = cmds.ls(type="VRaySettingsNode")
        node = vray_settings[0]
        template = cmds.getAttr("{}.vrscene_filename".format(node))
        scene, _ = os.path.splitext(data["filename"])
        first_file = self.format_vray_output_filename(scene, template)
        first_file = "{}/{}".format(data["workspace"], first_file)
        output = os.path.dirname(first_file)
        job_info_ext = {
            # Job name, as seen in Monitor
            "Name": "Export {} [{}-{}]".format(
                data["jobname"],
                int(self._instance.data["frameStartHandle"]),
                int(self._instance.data["frameEndHandle"])),

            "Plugin": self._instance.data.get(
                "mayaRenderPlugin", "MayaPype"),
            "FramesPerTask": self._instance.data.get("framesPerTask", 1)
        }

        plugin_info_ext = {
            # Renderer
            "Renderer": "vray",
            # Input
            "SceneFile": data["filepath"],
            "SkipExistingFrames": True,
            "UsingRenderLayers": True,
            "UseLegacyRenderLayers": True,
            "RenderLayer": data["renderlayer"],
            "ProjectPath": data["workspace"],
            "OutputFilePath": output
        }

        payload["JobInfo"].update(job_info_ext)
        payload["PluginInfo"].update(plugin_info_ext)
        return payload

    def _get_arnold_export_payload(self, data):

        try:
            from pype.scripts import export_maya_ass_job
        except Exception:
            raise AssertionError(
                "Expected module 'export_maya_ass_job' to be available")

        module_path = export_maya_ass_job.__file__
        if module_path.endswith(".pyc"):
            module_path = module_path[: -len(".pyc")] + ".py"

        script = os.path.normpath(module_path)

        payload = copy.deepcopy(payload_skeleton)
        job_info_ext = {
            # Job name, as seen in Monitor
            "Name": "Export {} [{}-{}]".format(
                data["jobname"],
                int(self._instance.data["frameStartHandle"]),
                int(self._instance.data["frameEndHandle"])),

            "Plugin": "Python",
            "FramesPerTask": self._instance.data.get("framesPerTask", 1),
            "Frames": 1
        }

        plugin_info_ext = {
            "Version": "3.6",
            "ScriptFile": script,
            "Arguments": "",
            "SingleFrameOnly": "True",
        }
        payload["JobInfo"].update(job_info_ext)
        payload["PluginInfo"].update(plugin_info_ext)

        envs = []
        for k, v in payload["JobInfo"].items():
            if k.startswith("EnvironmentKeyValue"):
                envs.append(v)

        # add app name to environment
        envs.append(
            "AVALON_APP_NAME={}".format(os.environ.get("AVALON_APP_NAME")))
        envs.append(
            "PYPE_ASS_EXPORT_RENDER_LAYER={}".format(data["renderlayer"]))
        envs.append(
            "PYPE_ASS_EXPORT_SCENE_FILE={}".format(data["filepath"]))
        envs.append(
            "PYPE_ASS_EXPORT_OUTPUT={}".format(
                payload['JobInfo']['OutputFilename0']))
        envs.append(
            "PYPE_ASS_EXPORT_START={}".format(
                int(self._instance.data["frameStartHandle"])))
        envs.append(
            "PYPE_ASS_EXPORT_END={}".format(
                int(self._instance.data["frameEndHandle"])))
        envs.append(
            "PYPE_ASS_EXPORT_STEP={}".format(1))

        i = 0
        for e in envs:
            payload["JobInfo"]["EnvironmentKeyValue{}".format(i)] = e
            i += 1

        return payload

    def _get_vray_render_payload(self, data):
        payload = copy.deepcopy(payload_skeleton)
        vray_settings = cmds.ls(type="VRaySettingsNode")
        node = vray_settings[0]
        template = cmds.getAttr("{}.vrscene_filename".format(node))
        # "vrayscene/<Scene>/<Scene>_<Layer>/<Layer>"

        scene, _ = os.path.splitext(data["filename"])
        first_file = self.format_vray_output_filename(scene, template)
        first_file = "{}/{}".format(data["workspace"], first_file)
        job_info_ext = {
            "Name": "Render {} [{}-{}]".format(
                data["jobname"],
                int(self._instance.data["frameStartHandle"]),
                int(self._instance.data["frameEndHandle"])),

            "Plugin": "Vray",
            "OverrideTaskExtraInfoNames": False,
        }

        plugin_info = {
            "InputFilename": first_file,
            "SeparateFilesPerFrame": True,
            "VRayEngine": "V-Ray",

            "Width": self._instance.data["resolutionWidth"],
            "Height": self._instance.data["resolutionHeight"],
            "OutputFilePath": payload["JobInfo"]["OutputDirectory0"],
            "OutputFileName": payload["JobInfo"]["OutputFilename0"]
        }

        payload["JobInfo"].update(job_info_ext)
        payload["PluginInfo"].update(plugin_info)
        return payload

    def _get_arnold_render_payload(self, data):
        payload = copy.deepcopy(payload_skeleton)
        ass_file, _ = os.path.splitext(data["output_filename_0"])
        first_file = ass_file + ".ass"
        job_info_ext = {
            "Name": "Render {} [{}-{}]".format(
                data["jobname"],
                int(self._instance.data["frameStartHandle"]),
                int(self._instance.data["frameEndHandle"])),

            "Plugin": "Arnold",
            "OverrideTaskExtraInfoNames": False,
        }

        plugin_info = {
            "ArnoldFile": first_file,
        }

        payload["JobInfo"].update(job_info_ext)
        payload["PluginInfo"].update(plugin_info)
        return payload

    def _submit_export(self, data, format):
        if format == "vray":
            payload = self._get_vray_export_payload(data)
            self.log.info("Submitting vrscene export job.")
        elif format == "arnold":
            payload = self._get_arnold_export_payload(data)
            self.log.info("Submitting ass export job.")

        url = "{}/api/jobs".format(self._deadline_url)
        response = self._requests_post(url, json=payload)
        if not response.ok:
            self.log.error("Submition failed!")
            self.log.error(response.status_code)
            self.log.error(response.content)
            self.log.debug(payload)
            raise RuntimeError(response.text)

        dependency = response.json()
        return dependency["_id"]

    def preflight_check(self, instance):
        """Ensure the startFrame, endFrame and byFrameStep are integers."""
        for key in ("frameStartHandle", "frameEndHandle", "byFrameStep"):
            value = instance.data[key]

            if int(value) == value:
                continue

            self.log.warning(
                "%f=%d was rounded off to nearest integer"
                % (value, int(value))
            )

    def _requests_post(self, *args, **kwargs):
        """Wrap request post method.

        Disabling SSL certificate validation if ``DONT_VERIFY_SSL`` environment
        variable is found. This is useful when Deadline or Muster server are
        running with self-signed certificates and their certificate is not
        added to trusted certificates on client machines.

        Warning:
            Disabling SSL certificate validation is defeating one line
            of defense SSL is providing and it is not recommended.

        """
        if 'verify' not in kwargs:
            kwargs['verify'] = False if os.getenv("PYPE_DONT_VERIFY_SSL", True) else True  # noqa
        # add 10sec timeout before bailing out
        kwargs['timeout'] = 10
        return requests.post(*args, **kwargs)

    def _requests_get(self, *args, **kwargs):
        """Wrap request get method.

        Disabling SSL certificate validation if ``DONT_VERIFY_SSL`` environment
        variable is found. This is useful when Deadline or Muster server are
        running with self-signed certificates and their certificate is not
        added to trusted certificates on client machines.

        Warning:
            Disabling SSL certificate validation is defeating one line
            of defense SSL is providing and it is not recommended.

        """
        if 'verify' not in kwargs:
            kwargs['verify'] = False if os.getenv("PYPE_DONT_VERIFY_SSL", True) else True  # noqa
        # add 10sec timeout before bailing out
        kwargs['timeout'] = 10
        return requests.get(*args, **kwargs)

    def format_vray_output_filename(self, filename, template, dir=False):
        """Format the expected output file of the Export job.

        Example:
            <Scene>/<Scene>_<Layer>/<Layer>
            "shot010_v006/shot010_v006_CHARS/CHARS"

        Args:
            instance:
            filename(str):
            dir(bool):

        Returns:
            str

        """
        def smart_replace(string, key_values):
            new_string = string
            for key, value in key_values.items():
                new_string = new_string.replace(key, value)
            return new_string

        # Ensure filename has no extension
        file_name, _ = os.path.splitext(filename)

        layer = self._instance.data['setMembers']

        # Reformat without tokens
        output_path = smart_replace(
            template,
            {"<Scene>": file_name,
             "<Layer>": layer})

        if dir:
            return output_path.replace("\\", "/")

        start_frame = int(self._instance.data["frameStartHandle"])
        filename_zero = "{}_{:04d}.vrscene".format(output_path, start_frame)

        result = filename_zero.replace("\\", "/")

        return result<|MERGE_RESOLUTION|>--- conflicted
+++ resolved
@@ -418,11 +418,7 @@
         # Adding file dependencies.
         dependencies = instance.context.data["fileDependencies"]
         dependencies.append(filepath)
-<<<<<<< HEAD
-        if self.assembly_files:
-=======
         if self.asset_dependencies:
->>>>>>> 1cf97a74
             for dependency in dependencies:
                 key = "AssetDependency" + str(dependencies.index(dependency))
                 payload_skeleton["JobInfo"][key] = dependency
