--- conflicted
+++ resolved
@@ -59,34 +59,22 @@
                     instance.append(i)
                 node.end()
 
-<<<<<<< HEAD
             family = avalon_knob_data["family"]
             families = [avalon_knob_data["families"]]
-            if node["render"].value():
-                self.log.info("flagged for render")
-                add_family = "render.local"
-                # dealing with local/farm rendering
-                if node["render_farm"].value():
-                    self.log.info("adding render farm family")
-                    add_family = "render.farm"
-                    instance.data["transfer"] = False
-                families.append(add_family)
-            else:
-                # add family into families
-                families.insert(0, family)
-=======
-            family = avalon_knob_data["families"]
-
+            
             if node.Class() not in "Read":
                 if node["render"].value():
                     self.log.info("flagged for render")
-                    family = "render.local"
+                    add_family = "render.local"
                     # dealing with local/farm rendering
                     if node["render_farm"].value():
                         self.log.info("adding render farm family")
-                        family = "render.farm"
-                        instance.data['transfer'] = False
->>>>>>> 9044056a
+                        add_family = "render.farm"
+                        instance.data["transfer"] = False
+                    families.append(add_family)
+                else:
+                    # add family into families
+                    families.insert(0, family)
 
             instance.data.update({
                 "subset": subset,
