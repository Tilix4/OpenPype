import os
from os.path import getsize
import logging
import sys
import copy
import clique
import errno

from pymongo import DeleteOne, InsertOne
import pyblish.api
from avalon import api, io
from avalon.vendor import filelink

# this is needed until speedcopy for linux is fixed
if sys.platform == "win32":
    from speedcopy import copyfile
else:
    from shutil import copyfile

log = logging.getLogger(__name__)


class IntegrateAssetNew(pyblish.api.InstancePlugin):
    """Resolve any dependency issues

    This plug-in resolves any paths which, if not updated might break
    the published file.

    The order of families is important, when working with lookdev you want to
    first publish the texture, update the texture paths in the nodes and then
    publish the shading network. Same goes for file dependent assets.

    Requirements for instance to be correctly integrated

    instance.data['representations'] - must be a list and each member
    must be a dictionary with following data:
        'files': list of filenames for sequence, string for single file.
                 Only the filename is allowed, without the folder path.
        'stagingDir': "path/to/folder/with/files"
        'name': representation name (usually the same as extension)
        'ext': file extension
    optional data
        'anatomy_template': 'publish' or 'render', etc.
                            template from anatomy that should be used for
                            integrating this file. Only the first level can
                            be specified right now.
        "frameStart"
        "frameEnd"
        'fps'
    """

    label = "Integrate Asset New"
    order = pyblish.api.IntegratorOrder
    families = ["workfile",
                "pointcache",
                "camera",
                "animation",
                "model",
                "mayaAscii",
                "setdress",
                "layout",
                "ass",
                "vdbcache",
                "scene",
                "vrayproxy",
                "render",
                "imagesequence",
                "review",
                "rendersetup",
                "rig",
                "plate",
                "look",
                "lut",
                "audio",
                "yetiRig",
                "yeticache",
                "nukenodes",
                "gizmo",
                "source",
                "matchmove",
                "image"
                "source",
                "assembly",
<<<<<<< HEAD
                "fbx"
=======
                "textures"
>>>>>>> 8e391b44
                ]
    exclude_families = ["clip"]
    db_representation_context_keys = [
        "project", "asset", "task", "subset", "version", "representation",
        "family", "hierarchy", "task", "username"
    ]

    def process(self, instance):

        if [ef for ef in self.exclude_families
                if instance.data["family"] in ef]:
            return

        self.register(instance)

        self.log.info("Integrating Asset in to the database ...")
        self.log.info("instance.data: {}".format(instance.data))
        if instance.data.get('transfer', True):
            self.integrate(instance)

    def register(self, instance):
        # Required environment variables
        anatomy_data = instance.data["anatomyData"]

        io.install()

        context = instance.context

        project_entity = instance.data["projectEntity"]

        context_asset_name = context.data["assetEntity"]["name"]

        asset_name = instance.data["asset"]
        asset_entity = instance.data.get("assetEntity")
        if not asset_entity or asset_entity["name"] != context_asset_name:
            asset_entity = io.find_one({
                "type": "asset",
                "name": asset_name,
                "parent": project_entity["_id"]
            })
            assert asset_entity, (
                "No asset found by the name \"{0}\" in project \"{1}\""
            ).format(asset_name, project_entity["name"])

            instance.data["assetEntity"] = asset_entity

            # update anatomy data with asset specific keys
            # - name should already been set
            hierarchy = ""
            parents = asset_entity["data"]["parents"]
            if parents:
                hierarchy = "/".join(parents)
            anatomy_data["hierarchy"] = hierarchy

        task_name = instance.data.get("task")
        if task_name:
            anatomy_data["task"] = task_name

        stagingdir = instance.data.get("stagingDir")
        if not stagingdir:
            self.log.info((
                "{0} is missing reference to staging directory."
                " Will try to get it from representation."
            ).format(instance))

        else:
            self.log.debug(
                "Establishing staging directory @ {0}".format(stagingdir)
            )

        # Ensure at least one file is set up for transfer in staging dir.
        repres = instance.data.get("representations")
        assert repres, "Instance has no files to transfer"
        assert isinstance(repres, (list, tuple)), (
            "Instance 'files' must be a list, got: {0} {1}".format(
                str(type(repres)), str(repres)
            )
        )

        subset = self.get_subset(asset_entity, instance)

        version_number = instance.data["version"]
        self.log.debug("Next version: v{}".format(version_number))

        version_data = self.create_version_data(context, instance)

        version_data_instance = instance.data.get('versionData')
        if version_data_instance:
            version_data.update(version_data_instance)

        # TODO rename method from `create_version` to
        # `prepare_version` or similar...
        version = self.create_version(
            subset=subset,
            version_number=version_number,
            data=version_data
        )

        self.log.debug("Creating version ...")

        new_repre_names_low = [_repre["name"].lower() for _repre in repres]

        existing_version = io.find_one({
            'type': 'version',
            'parent': subset["_id"],
            'name': version_number
        })

        if existing_version is None:
            version_id = io.insert_one(version).inserted_id
        else:
            # Check if instance have set `append` mode which cause that
            # only replicated representations are set to archive
            append_repres = instance.data.get("append", False)

            # Update version data
            # TODO query by _id and
            io.update_many({
                'type': 'version',
                'parent': subset["_id"],
                'name': version_number
            }, {
                '$set': version
            })
            version_id = existing_version['_id']

            # Find representations of existing version and archive them
            current_repres = list(io.find({
                "type": "representation",
                "parent": version_id
            }))
            bulk_writes = []
            for repre in current_repres:
                if append_repres:
                    # archive only duplicated representations
                    if repre["name"].lower() not in new_repre_names_low:
                        continue
                # Representation must change type,
                # `_id` must be stored to other key and replaced with new
                # - that is because new representations should have same ID
                repre_id = repre["_id"]
                bulk_writes.append(DeleteOne({"_id": repre_id}))

                repre["orig_id"] = repre_id
                repre["_id"] = io.ObjectId()
                repre["type"] = "archived_representation"
                bulk_writes.append(InsertOne(repre))

            # bulk updates
            if bulk_writes:
                io._database[io.Session["AVALON_PROJECT"]].bulk_write(
                    bulk_writes
                )

        existing_repres = list(io.find({
            "parent": version_id,
            "type": "archived_representation"
        }))

        instance.data['version'] = version['name']

        intent = context.data.get("intent")
        if intent is not None:
            anatomy_data["intent"] = intent

        anatomy = instance.context.data['anatomy']

        # Find the representations to transfer amongst the files
        # Each should be a single representation (as such, a single extension)
        representations = []
        destination_list = []
        template_name = 'publish'
        if 'transfers' not in instance.data:
            instance.data['transfers'] = []

        for idx, repre in enumerate(instance.data["representations"]):
            # create template data for Anatomy
            template_data = copy.deepcopy(anatomy_data)
            if intent is not None:
                template_data["intent"] = intent

            resolution_width = repre.get("resolutionWidth")
            resolution_height = repre.get("resolutionHeight")
            fps = instance.data.get("fps")

            if resolution_width:
                template_data["resolution_width"] = resolution_width
            if resolution_width:
                template_data["resolution_height"] = resolution_height
            if resolution_width:
                template_data["fps"] = fps

            files = repre['files']
            if repre.get('stagingDir'):
                stagingdir = repre['stagingDir']
            if repre.get('anatomy_template'):
                template_name = repre['anatomy_template']
            if repre.get("outputName"):
                template_data["output"] = repre['outputName']

            template = os.path.normpath(
                anatomy.templates[template_name]["path"])

            sequence_repre = isinstance(files, list)
            repre_context = None
            if sequence_repre:
                src_collections, remainder = clique.assemble(files)
                self.log.debug(
                    "src_tail_collections: {}".format(str(src_collections)))
                src_collection = src_collections[0]

                # Assert that each member has identical suffix
                src_head = src_collection.format("{head}")
                src_tail = src_collection.format("{tail}")

                # fix dst_padding
                valid_files = [x for x in files if src_collection.match(x)]
                padd_len = len(
                    valid_files[0].replace(src_head, "").replace(src_tail, "")
                )
                src_padding_exp = "%0{}d".format(padd_len)

                test_dest_files = list()
                for i in [1, 2]:
                    template_data["representation"] = repre['ext']
                    template_data["frame"] = src_padding_exp % i
                    anatomy_filled = anatomy.format(template_data)
                    template_filled = anatomy_filled[template_name]["path"]
                    if repre_context is None:
                        repre_context = template_filled.used_values
                    test_dest_files.append(
                        os.path.normpath(template_filled)
                    )

                self.log.debug(
                    "test_dest_files: {}".format(str(test_dest_files)))

                dst_collections, remainder = clique.assemble(test_dest_files)
                dst_collection = dst_collections[0]
                dst_head = dst_collection.format("{head}")
                dst_tail = dst_collection.format("{tail}")

                index_frame_start = None

                if repre.get("frameStart"):
                    frame_start_padding = (
                        anatomy.templates["render"]["padding"]
                    )
                    index_frame_start = int(repre.get("frameStart"))

                # exception for slate workflow
                if index_frame_start and "slate" in instance.data["families"]:
                    index_frame_start -= 1

                dst_padding_exp = src_padding_exp
                dst_start_frame = None
                for i in src_collection.indexes:
                    # TODO 1.) do not count padding in each index iteration
                    # 2.) do not count dst_padding from src_padding before
                    #   index_frame_start check
                    src_padding = src_padding_exp % i

                    src_file_name = "{0}{1}{2}".format(
                        src_head, src_padding, src_tail)

                    dst_padding = src_padding_exp % i

                    if index_frame_start:
                        dst_padding_exp = "%0{}d".format(frame_start_padding)
                        dst_padding = dst_padding_exp % index_frame_start
                        index_frame_start += 1

                    dst = "{0}{1}{2}".format(
                            dst_head,
                            dst_padding,
                            dst_tail).replace("..", ".")

                    self.log.debug("destination: `{}`".format(dst))
                    src = os.path.join(stagingdir, src_file_name)

                    self.log.debug("source: {}".format(src))
                    instance.data["transfers"].append([src, dst])

                    # for adding first frame into db
                    if not dst_start_frame:
                        dst_start_frame = dst_padding

                dst = "{0}{1}{2}".format(
                    dst_head,
                    dst_start_frame,
                    dst_tail).replace("..", ".")
                repre['published_path'] = self.unc_convert(dst)

            else:
                # Single file
                #  _______
                # |      |\
                # |       |
                # |       |
                # |       |
                # |_______|
                #
                template_data.pop("frame", None)
                fname = files
                assert not os.path.isabs(fname), (
                    "Given file name is a full path"
                )

                template_data["representation"] = repre['ext']

                src = os.path.join(stagingdir, fname)
                anatomy_filled = anatomy.format(template_data)
                template_filled = anatomy_filled[template_name]["path"]
                repre_context = template_filled.used_values
                dst = os.path.normpath(template_filled).replace("..", ".")

                instance.data["transfers"].append([src, dst])

                repre['published_path'] = self.unc_convert(dst)
                self.log.debug("__ dst: {}".format(dst))

            for key in self.db_representation_context_keys:
                value = template_data.get(key)
                if not value:
                    continue
                repre_context[key] = template_data[key]

            # Use previous representation's id if there are any
            repre_id = None
            repre_name_low = repre["name"].lower()
            for _repre in existing_repres:
                # NOTE should we check lowered names?
                if repre_name_low == _repre["name"]:
                    repre_id = _repre["orig_id"]
                    break

            # Create new id if existing representations does not match
            if repre_id is None:
                repre_id = io.ObjectId()

            representation = {
                "_id": repre_id,
                "schema": "pype:representation-2.0",
                "type": "representation",
                "parent": version_id,
                "name": repre['name'],
                "data": {'path': dst, 'template': template},
                "dependencies": instance.data.get("dependencies", "").split(),

                # Imprint shortcut to context
                # for performance reasons.
                "context": repre_context
            }

            if repre.get("outputName"):
                representation["context"]["output"] = repre['outputName']

            if sequence_repre and repre.get("frameStart"):
                representation['context']['frame'] = (
                    dst_padding_exp % int(repre.get("frameStart"))
                )

            self.log.debug("__ representation: {}".format(representation))
            destination_list.append(dst)
            self.log.debug("__ destination_list: {}".format(destination_list))
            instance.data['destination_list'] = destination_list
            representations.append(representation)
            self.log.debug("__ representations: {}".format(representations))

        # Remove old representations if there are any (before insertion of new)
        if existing_repres:
            repre_ids_to_remove = []
            for repre in existing_repres:
                repre_ids_to_remove.append(repre["_id"])
            io.delete_many({"_id": {"$in": repre_ids_to_remove}})

        self.log.debug("__ representations: {}".format(representations))
        for rep in instance.data["representations"]:
            self.log.debug("__ represNAME: {}".format(rep['name']))
            self.log.debug("__ represPATH: {}".format(rep['published_path']))
        io.insert_many(representations)
        instance.data["published_representations"] = representations
        # self.log.debug("Representation: {}".format(representations))
        self.log.info("Registered {} items".format(len(representations)))

    def integrate(self, instance):
        """ Move the files.

            Through `instance.data["transfers"]`

            Args:
                instance: the instance to integrate
        """
        transfers = instance.data.get("transfers", list())

        for src, dest in transfers:
            if os.path.normpath(src) != os.path.normpath(dest):
                self.copy_file(src, dest)

        transfers = instance.data.get("transfers", list())
        for src, dest in transfers:
            self.copy_file(src, dest)

        # Produce hardlinked copies
        # Note: hardlink can only be produced between two files on the same
        # server/disk and editing one of the two will edit both files at once.
        # As such it is recommended to only make hardlinks between static files
        # to ensure publishes remain safe and non-edited.
        hardlinks = instance.data.get("hardlinks", list())
        for src, dest in hardlinks:
            self.log.debug("Hardlinking file .. {} -> {}".format(src, dest))
            self.hardlink_file(src, dest)

    def unc_convert(self, path):
        self.log.debug("> __ path: `{}`".format(path))
        drive, _path = os.path.splitdrive(path)
        self.log.debug("> __ drive, _path: `{}`, `{}`".format(drive, _path))

        if not os.path.exists(drive + "/"):
            self.log.info("Converting to unc from environments ..")

            path_replace = os.getenv("PYPE_STUDIO_PROJECTS_PATH")
            path_mount = os.getenv("PYPE_STUDIO_PROJECTS_MOUNT")

            if "/" in path_mount:
                path = path.replace(path_mount[0:-1], path_replace)
            else:
                path = path.replace(path_mount, path_replace)
        return path

    def copy_file(self, src, dst):
        """ Copy given source to destination

        Arguments:
            src (str): the source file which needs to be copied
            dst (str): the destination of the sourc file
        Returns:
            None
        """
        src = self.unc_convert(src)
        dst = self.unc_convert(dst)
        src = os.path.normpath(src)
        dst = os.path.normpath(dst)
        self.log.debug("Copying file .. {} -> {}".format(src, dst))
        dirname = os.path.dirname(dst)
        try:
            os.makedirs(dirname)
        except OSError as e:
            if e.errno == errno.EEXIST:
                pass
            else:
                self.log.critical("An unexpected error occurred.")
                raise

        # copy file with speedcopy and check if size of files are simetrical
        while True:
            copyfile(src, dst)
            if str(getsize(src)) in str(getsize(dst)):
                break

    def hardlink_file(self, src, dst):
        dirname = os.path.dirname(dst)

        src = self.unc_convert(src)
        dst = self.unc_convert(dst)

        try:
            os.makedirs(dirname)
        except OSError as e:
            if e.errno == errno.EEXIST:
                pass
            else:
                self.log.critical("An unexpected error occurred.")
                raise

        filelink.create(src, dst, filelink.HARDLINK)

    def get_subset(self, asset, instance):
        subset_name = instance.data["subset"]
        subset = io.find_one({
            "type": "subset",
            "parent": asset["_id"],
            "name": subset_name
        })

        if subset is None:
            self.log.info("Subset '%s' not found, creating.." % subset_name)
            self.log.debug("families.  %s" % instance.data.get('families'))
            self.log.debug(
                "families.  %s" % type(instance.data.get('families')))

            _id = io.insert_one({
                "schema": "pype:subset-3.0",
                "type": "subset",
                "name": subset_name,
                "data": {
                    "families": instance.data.get('families')
                    },
                "parent": asset["_id"]
            }).inserted_id

            subset = io.find_one({"_id": _id})

        # add group if available
        if instance.data.get("subsetGroup"):
            io.update_many({
                'type': 'subset',
                '_id': io.ObjectId(subset["_id"])
            }, {'$set': {'data.subsetGroup':
                instance.data.get('subsetGroup')}}
            )

        return subset

    def create_version(self, subset, version_number, data=None):
        """ Copy given source to destination

        Args:
            subset (dict): the registered subset of the asset
            version_number (int): the version number

        Returns:
            dict: collection of data to create a version
        """

        return {"schema": "pype:version-3.0",
                "type": "version",
                "parent": subset["_id"],
                "name": version_number,
                "data": data}

    def create_version_data(self, context, instance):
        """Create the data collection for the version

        Args:
            context: the current context
            instance: the current instance being published

        Returns:
            dict: the required information with instance.data as key
        """

        families = []
        current_families = instance.data.get("families", list())
        instance_family = instance.data.get("family", None)

        if instance_family is not None:
            families.append(instance_family)
        families += current_families

        self.log.debug("Registered root: {}".format(api.registered_root()))
        # create relative source path for DB
        try:
            source = instance.data['source']
        except KeyError:
            source = context.data["currentFile"]
            source = source.replace(os.getenv("PYPE_STUDIO_PROJECTS_MOUNT"),
                                    api.registered_root())
            relative_path = os.path.relpath(source, api.registered_root())
            source = os.path.join("{root}", relative_path).replace("\\", "/")

        self.log.debug("Source: {}".format(source))
        version_data = {"families": families,
                        "time": context.data["time"],
                        "author": context.data["user"],
                        "source": source,
                        "comment": context.data.get("comment"),
                        "machine": context.data.get("machine"),
                        "fps": context.data.get(
                            "fps", instance.data.get("fps"))}

        intent = context.data.get("intent")
        if intent is not None:
            version_data["intent"] = intent

        # Include optional data if present in
        optionals = [
            "frameStart", "frameEnd", "step", "handles",
            "handleEnd", "handleStart", "sourceHashes"
        ]
        for key in optionals:
            if key in instance.data:
                version_data[key] = instance.data[key]

        return version_data<|MERGE_RESOLUTION|>--- conflicted
+++ resolved
@@ -81,11 +81,8 @@
                 "image"
                 "source",
                 "assembly",
-<<<<<<< HEAD
+                "textures",
                 "fbx"
-=======
-                "textures"
->>>>>>> 8e391b44
                 ]
     exclude_families = ["clip"]
     db_representation_context_keys = [
