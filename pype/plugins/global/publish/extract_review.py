--- conflicted
+++ resolved
@@ -41,7 +41,6 @@
     to_width = 1920
     to_height = 1080
 
-<<<<<<< HEAD
     def process(self, instance):
         # ffmpeg doesn't support multipart exrs
         if instance.data.get("multipartExr") is True:
@@ -1095,8 +1094,6 @@
 
     def legacy_process(self, instance):
         self.log.warning("Legacy review presets are used.")
-=======
->>>>>>> 436e635b
 
     def process(self, instance):
         output_profiles = self.outputs or {}
