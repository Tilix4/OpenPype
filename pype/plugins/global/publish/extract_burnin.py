--- conflicted
+++ resolved
@@ -26,11 +26,8 @@
         "nukestudio",
         "premiere",
         "standalonepublisher",
-<<<<<<< HEAD
+        "harmony"
         "fusion"
-=======
-        "harmony"
->>>>>>> b999775b
     ]
     optional = True
 
