[
    {
        "title": "User settings",
        "type": "module",
        "import_path": "pype.modules.user",
        "fromlist": ["pype", "modules"]
    }, {
        "title": "Ftrack",
        "type": "module",
        "import_path": "pype.modules.ftrack.tray",
        "fromlist": ["pype", "modules", "ftrack"]
    }, {
        "title": "Muster",
        "type": "module",
        "import_path": "pype.modules.muster",
        "fromlist": ["pype", "modules"]
    }, {
        "title": "Avalon",
        "type": "module",
        "import_path": "pype.modules.avalon_apps",
        "fromlist": ["pype", "modules"]
    }, {
        "title": "Clockify",
        "type": "module",
        "import_path": "pype.modules.clockify",
        "fromlist": ["pype", "modules"]
    }, {
        "title": "Standalone Publish",
        "type": "module",
        "import_path": "pype.modules.standalonepublish",
        "fromlist": ["pype", "modules"]
    }, {
        "title": "Logging",
        "type": "module",
        "import_path": "pype.modules.logging.tray",
        "fromlist": ["pype", "modules", "logging"]
    }, {
        "title": "Idle Manager",
        "type": "module",
        "import_path": "pype.modules.idle_manager",
        "fromlist": ["pype","modules"]
    }, {
        "title": "Timers Manager",
        "type": "module",
        "import_path": "pype.modules.timers_manager",
        "fromlist": ["pype","modules"]
    }, {
        "title": "Rest Api",
        "type": "module",
        "import_path": "pype.modules.rest_api",
        "fromlist": ["pype","modules"]
    }, {
        "title": "Adobe Communicator",
        "type": "module",
        "import_path": "pype.modules.adobe_communicator",
        "fromlist": ["pype", "modules"]
    }, {
<<<<<<< HEAD
        "title": "Sync Server",
        "type": "module",
        "import_path": "pype.modules.sync_server",
        "fromlist": ["pype","modules"]
=======
        "title": "Websocket Server",
        "type": "module",
        "import_path": "pype.modules.websocket_server",
        "fromlist": ["pype", "modules"]
>>>>>>> 00ca78b5
    }
]<|MERGE_RESOLUTION|>--- conflicted
+++ resolved
@@ -55,16 +55,14 @@
         "import_path": "pype.modules.adobe_communicator",
         "fromlist": ["pype", "modules"]
     }, {
-<<<<<<< HEAD
+        "title": "Websocket Server",
+        "type": "module",
+        "import_path": "pype.modules.websocket_server",
+        "fromlist": ["pype", "modules"]
+    }, {
         "title": "Sync Server",
         "type": "module",
         "import_path": "pype.modules.sync_server",
         "fromlist": ["pype","modules"]
-=======
-        "title": "Websocket Server",
-        "type": "module",
-        "import_path": "pype.modules.websocket_server",
-        "fromlist": ["pype", "modules"]
->>>>>>> 00ca78b5
     }
 ]